--- conflicted
+++ resolved
@@ -1,3 +1,4 @@
+
 import os
 from snakemake.utils import validate
 from src.common import read_samples, assembly_input
@@ -12,11 +13,7 @@
 wildcard_constraints:
     assembler = "transabyss|trinity"
 
-<<<<<<< HEAD
-localrules: all, link, download_rna, multiqc, extractTranscriptsFromGenome
-=======
 localrules: all, link, download_rna, multiqc, linkReferenceGenome, extractTranscriptsFromGenome, gunzipReads, busco_dl, busco
->>>>>>> 4dc59a5a
 
 def kallisto_output(samples, config):
     files = []
@@ -28,8 +25,6 @@
         elif t == "transcriptome":
             files+=[f"results/kallisto/{sample}/{assembler}.mRNA.abundance.tsv" for assembler in config["assemblers"]]
     return files
-<<<<<<< HEAD
-=======
 
 def busco_input(samples, config):
     files = []
@@ -38,13 +33,12 @@
             for assembler in config["assemblers"]:
                 files.append(f"results/busco/{assembler}/{sample}/short_summary.specific.{lineage}.{sample}.txt")
     return files
->>>>>>> 4dc59a5a
 
 rule all:
     """Main rule for workflow"""
     input:
         "results/multiqc/multiqc.html",
-        kallisto_output(samples, config)
+        #kallisto_output(samples, config)
 
 #####################
 ### PREPROCESSING ###
@@ -298,18 +292,13 @@
     log:
         "results/logs/genome/reference/{ref}_linkReferenceGenome.log"
     params:
-<<<<<<< HEAD
-        fastaout = lambda wildcards, output: prependWfd(output.fasta),
-        gffout = lambda wildcards, output: prependWfd(output.gff)
-=======
         fasta = prependPwd("results/genome/reference/{ref}.fasta.gz"),
         gff = prependPwd("results/genome/reference/{ref}.gff")
->>>>>>> 4dc59a5a
     shell:
         """
         exec &> {log}        
         
-        ln -s  {input.fasta} {params.gff}
+        ln -s  {input.fasta} {params.fasta}
         ln -s  {input.gff} {params.gff}
 
         """
@@ -342,7 +331,6 @@
     """
     Index an assembly for kallisto mapping
     """
-<<<<<<< HEAD
     input:
         fasta = assembly_input
     output:
@@ -372,37 +360,6 @@
     output:
         index = "reference/genome/{ref}_transcripts.idx"
     log:
-=======
-    input:
-        fasta = assembly_input
-    output:
-        index = "results/kallisto/{sample}/{assembler}_transcripts.idx"
-    log:
-        "results/logs/kallisto/{sample}/{assembler}.index.log"
-    conda:
-        "envs/kallisto.yml"
-    resources:
-        runtime=lambda wildcards, attempt: attempt ** 2 * 60
-    threads: 20
-    shell:
-        """
-        exec &> {log}
-
-        kallisto index \
-        -i {output.index} \
-        {input.fasta} 
-
-        echo "Done!"
-        """
-
-
-rule kallisto_index_genome:
-    input:
-        fasta = "reference/genome/{ref}_transcriptsFromGenome.fasta.gz"
-    output:
-        index = "reference/genome/{ref}_transcripts.idx"
-    log:
->>>>>>> 4dc59a5a
         "reference/logs/genome/{ref}_kallisto_index.log"
     conda:
         "envs/kallisto.yml"
@@ -510,25 +467,15 @@
       extracted from a reference genome (not yet implemented)
     """
     input:
-<<<<<<< HEAD
-        fasta = "results/{reftype}/reference/{ref}.fasta.gz"
-    output:
-        index = "results/{reftype}/reference/star/{ref}.idx"
-=======
         fasta = "results/{reftype}/reference/{ref}.fasta.gz",
         gff = "results/{reftype}/reference/{ref}.gff"
     output:
         index = directory("results/{reftype}/reference/star/{ref}.idx")
->>>>>>> 4dc59a5a
     log:
         "results/logs/{reftype}/{ref}_star_index.log"
     params:
         genomedir = "results/{reftype}/reference/star/",
-<<<<<<< HEAD
-        #sjdbOverhang = int(samples[sample]["read_length"]) - 1 # read length -1
-=======
         readlength = 100 # not solved yet: int(samples["\{sample\}"]["read_length"]) # read length
->>>>>>> 4dc59a5a
     conda:
         "envs/star.yml"
     resources:
@@ -540,31 +487,38 @@
 
         ## get some parameter values from params and input files and use these to set
         ## recommended optionparameter values for STAR options
-        genomelength=$(cat {input.fasta} | awk 'BEGIN{ret=0} !/\>/ {ret=ret+length($0)} END{print ret}')
+        sjdbOverhang=100 # avoid error unbound var; actually set below
+        let sjdbOverhang={params.readlength}-1
+
+        genomelength=$( cat {input.fasta} | \
+           awk 'BEGIN{{ret=0}} !/>/ {{ret=ret+length($0)}} END{{print ret}}' )
+
         nseqs=$(cat {input.fasta} | grep -c ">")
         
         # This should be min( 14, log2[ $genomelength ] / 2 - 1 )
-        genomeSAindexNbases = echo $genomelength| awk '{s = int(log($0)/2log(2) - 1); if(s>14){s=14}; print s}'
+        genomeSAindexNbases=$( echo $genomelength| \
+           awk '{{ s = int(log($1)/2log(2) - 1); if(s>14){{ s=14 }}; print s }}' )
 
         # This should be min( 18, log2[ max( $genomelength / $nseqs, {params.readlength} ) ] )
-        genomeChrBinNbits = echo $genomelength $nseqs {params.readlength} | \ 
-        awk '{ s = $1 / $2; if(s < $3){ s = $3 }; s = log(s) / log(2); if(s > 18){ s = 18 };print s }'
-
-        ## Start STAR
-        star \
+        genomeChrBinNbits=$( echo $genomelength $nseqs {params.readlength} | awk \
+                             '{{ s = $1 / $2; if(s < $3){{ s = $3 }}; s = log(s) / log(2); \
+                              if(s > 18){{ s = 18 }};print s }}' )
+
+        ## Start STAR, backticks are used to allow comments in multi-line bash command
+        STAR \
         --runMode genomeGenerate \
         --genomeDir {output.index} \
-        --genomeFastaFiles{input.fasta} \
+        --genomeFastaFiles {input.fasta} \
         --runThreadN {threads} \
-        # Splice junction option
-        --sjdbGTFfile {input.gtf} \                        # Annotation file (for genome ref)
-        --sjdbOverhang {params.sjdbOverhang} \             # nbases to use for splice junction signature
-        --sjdbGTFfeatureExon exon \                        # What main feature to use from gff/gtf
-        --sjdbGTFtagExonParentTranscript Parent \          # Parent main feature field name gff3
-        #--sjdbFileChrStartEnd path/to/splicejunctionfile \ # Alternative Splice junction file (not used here)
-        # Options reducing computational load
-        --genomeSAindexNbases $genomeSAindexNbases \       # Very small genomes
-        --genomeChrBinNbits  $genomeChrBinNbits            # Very many individual sequences (e.g.,transcriptome)
+        `# Splice junction option` \
+        --sjdbGTFfile {input.gff}                         `# Annotation file (for genome ref)` \
+        --sjdbOverhang $sjdbOverhang                      `# nbases to use for splice junction signature` \
+        --sjdbGTFfeatureExon exon                         `# What main feature to use from gff/gtf` \
+        --sjdbGTFtagExonParentTranscript Parent           `# Parent main feature field name gff3` \
+        `#--sjdbFileChrStartEnd path/to/splicejunctionfile  # Alternative Splice junction file (not used here)` \
+        `# Options reducing computational load` \
+        --genomeSAindexNbases $genomeSAindexNbases        `# Very small genomes` \
+        --genomeChrBinNbits  $genomeChrBinNbits            `# Very many individual sequences (e.g.,transcriptome)`
 
         echo "Done!"
         """
@@ -574,15 +528,6 @@
     Under construction
     """
     input:
-<<<<<<< HEAD
-        R1 = "results/sortmerna/{sample}.{RNA}_fwd.fastq.gz",
-        R2 = "results/sortmerna/{sample}.{RNA}_rev.fastq.gz",
-        index = "reference/{reftype}/star/{ref}_transcripts.idx"
-    output:
-        bam = "results/star/{sample}/{ref}.{RNA}.Aligned.out.bam",
-        logout = "results/star/{sample}/{ref}.{RNA}.Log.out",
-        logfinal = "results/star/{sample}/{ref}.{RNA}.Log.final.out",
-=======
         R1 = "results/sortmerna/{sample}.{RNA}_fwd.fastq",
         R2 = "results/sortmerna/{sample}.{RNA}_rev.fastq",
         index = "results/{reftype}/reference/star/{ref}.idx"
@@ -591,87 +536,23 @@
 #        logout = "results/{reftype}/star/{ref}/{sample}.{RNA}.Log.out",
         logfinal = "results/{reftype}/star/{ref}/{sample}.{RNA}.Log.final.out",
         SJ = "results/{reftype}/star/{ref}/{sample}.{RNA}.SJ.out.tab",
->>>>>>> 4dc59a5a
-    log:
-        "results/logs/star/{sample}/{ref}.{RNA}.star_map.log"
-    params:
-        genomedir = "reference/genome/star/",
-        outprefix = "results/star/{sample}/{ref}.{RNA}"
+    log:
+        "results/logs/{reftype}/star/{ref}/{sample}.{RNA}.star_map.log"
+    params:
+        outprefix = "results/{reftype}/star/{ref}/{sample}.{RNA}."
     threads: 8
     resources:
-        runtime=lambda wildcards, attempt: attempt ** 2 * 60
+        runtime = lambda wildcards, attempt: attempt ** 2 * 360
     conda:
         "envs/star.yml"
     shell:
         """
         exec &> {log}
-
-        star \
-        --genomeDir {params.genomedir} \
+        
+        STAR \
+        --genomeDir {input.index} \
         --readFilesIn {input.R1},{input.R2} \
         --outFileNamePrefix {params.outprefix} \
-<<<<<<< HEAD
-        #Adjustable in st_pipeline
-        --outFilterMultimapNmax 1 \   # option disable_multimap == True -> 1 (deafult 20) 
-        --runThreadN {threads} \      # option threads (default 8)
-        #--clip3pNbases 0 \            # option inverse_mapping_rv_trimming (default 0)
-        #--clip5pNbases 0 \            # option mapping_rv_trimming (default 0)
-        #--alignEndsType EndToEnd \    # option disable_clipping (default EndToEnd)
-        #--alignIntronMin 1 \          # option min_intron_size (default 1)
-        #--alignIntronMax 1 \          # option max_intron_size (default 20)
-        #--outFilterMatchNmin 20 \     # option min_length_trimming (default 20)
-        #--genomeLoad NoSharedMemory \ # option star_genome_loading (default NoSharedMemory)
-        #--limitBAMsortRAM 0 \         # option star_sort_mem_limit (default 0)
-        # Hardcoded by st_pipeline non-default STAR
-        --outSAMtype BAM SortedByCoordinate \   # (STAR default: SAM)
-        --outSAMmultNmax 1 \                    # (STAR default: -1)
-        --outMultimapperOrder Random \          # (STAR default: Old 2.4)
-        --outFilterMismatchNoverLmax 0.1 \      # (STAR default: 0.3)
-        --readFilesType SAM SE \                # (STAR default: SAM)
-        --readFilesCommand samtools view -h \   # (STAR default: Fastx)
-        # Hardcoded by st_pipeline default STAR
-        #--outFilterType Normal \
-        #--outSAMorder Paired \
-        #--outSAMprimaryFlag OneBestScore \
-        #--readMatesLengthsIn NotEqual \
-
-
-        echo "Done!"
-        """
-
-###################
-### ASSEMBLY QC ###
-###################
-
-rule detonate:
-    input:
-        R1 = "results/sortmerna/{sample}.mRNA_fwd.fastq.gz",
-        R2 = "results/sortmerna/{sample}.mRNA_rev.fastq.gz",
-        fa = assembly_input
-    output:
-        "results/detonate/{assembler}/{sample}/{sample}.genes.results",
-        "results/detonate/{assembler}/{sample}/{sample}.isoforms.results",
-        "results/detonate/{assembler}/{sample}/{sample}.score",
-        "results/detonate/{assembler}/{sample}/{sample}.score.genes.results",
-        "results/detonate/{assembler}/{sample}/{sample}.score.isoforms.results",
-        directory("results/detonate/{assembler}/{sample}/{sample}.stat")
-    log:
-        "results/logs/detonate/{sample}.{assembler}.log"
-    params:
-        outdir = lambda wildcards, output: os.path.dirname(output[1]),
-        read_length = config["read_length"]
-    conda:
-        "envs/detonate.yml"
-    threads: 10
-    resources:
-        runtime = lambda wildcards, attempt: attempt ** 2 * 60 * 10
-    shell:
-        """
-        rsem-eval-calculate-score {input.R1},{input.R2} {input.fa} \
-            {params.outdir}/{wildcards.sample} {params.read_length} -p {threads} >{log} 2>&1
-        """
-
-=======
         --outFilterMultimapNmax 1 \
         --runThreadN {threads} \
         --outSAMtype BAM SortedByCoordinate \
@@ -720,7 +601,6 @@
         """
         
         
->>>>>>> 4dc59a5a
 ##################
 ### ANNOTATION ###
 ##################
@@ -746,6 +626,8 @@
         touch("results/dammit/{sample}/{assembler}/done")
     log:
         "results/logs/dammit/{sample}.{assembler}.log"
+    resources:
+        runtime = lambda wildcards, attempt: attempt ** 2 * 60 * 4
     params:
         dbdir = "resources/dammit",
         outdir = lambda wildcards, output: os.path.dirname(output[0]),
