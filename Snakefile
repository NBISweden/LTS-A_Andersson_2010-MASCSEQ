--- conflicted
+++ resolved
@@ -474,13 +474,8 @@
         --genomeChrBinNbits  $genomeChrBinNbits            `# Very many individual sequences (e.g.,transcriptome)`
 
          echo "Done!"
-<<<<<<< HEAD
         """
          
-=======
-         """
-
->>>>>>> f01451a2
 rule star_index_genome:
     """
     Creates a STAR index file from a gzipped fasta file with either:
