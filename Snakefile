--- conflicted
+++ resolved
@@ -143,96 +143,6 @@
         rm -rf {params.workdir}
         """
 
-<<<<<<< HEAD
-=======
-rule extractTranscriptsFromGenome:
-    input:
-        fasta = lambda wc: config["genome"][wc.ref]["fasta"],
-        gff = lambda wc: config["genome"][wc.ref]["gff"]
-    output:
-        fasta = "reference/genome/{ref}_transcriptsFromGenome.fasta.gz"
-    log:
-        "reference/logs/genome/{ref}_extractTranscriptsFromGenome.log"
-    params:
-        script = prependWfd("scripts/fixTranscriptId.py"),
-        make_me_local = True
-    conda:
-        "envs/gffread.yaml"
-    threads: 1
-    resources:
-        runtime=lambda wildcards, attempt: attempt ** 2 * 60
-    shell:
-        """
-        exec &> {log}        
-
-        gffread {input.gff} -g {input.fasta} -w {output.fasta} -E -O
-        # Additional mRNA-specific options -C -V -M 
-
-        echo "Done!"
-        """
-
-rule kallisto_index:
-    input:
-        fasta = "reference/{type}/{ref}_transcriptsFromGenome.fasta.gz" 
-    output:
-        index = "reference/{type}/{ref}_transcripts.idx"
-    log:
-        "reference/logs/{type}/{ref}_kallisto_index.log"
-    conda:
-        "envs/kallisto.yml"
-    resources:
-        runtime=lambda wildcards, attempt: attempt ** 2 * 60
-    threads: 1
-    shell:
-        """
-        exec &> {log}
-
-        kallisto index \
-        -i {output.index} \
-        {input.fasta} 
-
-        echo "Done!"
-        """
-        
-rule kallisto_map:
-    input:
-        R1 = "results/sortmerna/{sample}.{RNA}_fwd.fastq.gz",
-        R2 = "results/sortmerna/{sample}.{RNA}_rev.fastq.gz",
-        index = "reference/{type}/{ref}_transcripts.idx"
-    output:
-        tsv = "results/kallisto/{type}/{sample}.{RNA}.abundance.tsv",
-        h5 = "results/kallisto/{type}/{sample}.{RNA}.abundance.h5",
-        info = "results/kallisto/{type}/{sample}.{RNA}.run_info.json"
-    log:
-        "results/logs/{type}/{sample}.{RNA}_kallisto_map.log"
-    params:
-        out = "results/kallisto/"
-    threads: 10
-    resources:
-        runtime=lambda wildcards, attempt: attempt ** 2 * 60
-    conda:
-        "envs/kallisto.yml"
-    shell:
-        """
-        exec &> {log}
-
-        kallisto quant \
-        -i {input.index} \
-        -o {params.out} \
-        -t {threads} \
-        {input.R1} {input.R2}
-
-        # Change to informative file names
-        mv {params.out}/abundance.tsv {output.tsv}
-        mv {params.out}/abundance.h5 {output.h5}
-        mv {params.out}/run_info.json {output.info}
-
-        echo "Done!"
-        """
-
-    
-
->>>>>>> 0039a536
 rule fastqc:
     input:
         R1 = "results/sortmerna/{sample}.{RNA}_fwd.fastq.gz",
@@ -364,15 +274,15 @@
 
 rule extractTranscriptsFromGenome:
     input:
-        fasta=lambda wc: config["genome"][wc.ref]["fasta"],
-        gff=lambda wc: config["genome"][wc.ref]["gff"]
-    output:
-        fasta="reference/{ref}_transcripts.fasta.gz"
-    log:
-        "reference/logs/{ref}_extractTranscriptsFromGenome.log"
-    params:
-        script=prependWfd("scripts/fixTranscriptId.py"),
-        make_me_local=True
+        fasta = lambda wc: config["genome"][wc.ref]["fasta"],
+        gff = lambda wc: config["genome"][wc.ref]["gff"]
+    output:
+        fasta = "reference/genome/{ref}_transcriptsFromGenome.fasta.gz"
+    log:
+        "reference/logs/genome/{ref}_extractTranscriptsFromGenome.log"
+    params:
+        script = prependWfd("scripts/fixTranscriptId.py"),
+        make_me_local = True
     conda:
         "envs/gffread.yaml"
     threads: 1
@@ -390,11 +300,11 @@
 
 rule kallisto_index:
     input:
-        fasta="reference/{ref}_transcripts.fasta.gz"
-    output:
-        index="reference/{ref}_transcripts.idx"
-    log:
-        "reference/logs/{ref}_kallisto_index.log"
+        fasta = "reference/{type}/{ref}_transcriptsFromGenome.fasta.gz"
+    output:
+        index = "reference/{type}/{ref}_transcripts.idx"
+    log:
+        "reference/logs/{type}/{ref}_kallisto_index.log"
     conda:
         "envs/kallisto.yml"
     resources:
@@ -413,18 +323,17 @@
 
 rule kallisto_map:
     input:
-        R1="results/sortmerna/{sample}.{RNA}_fwd.fastq.gz",
-        R2="results/sortmerna/{sample}.{RNA}_rev.fastq.gz",
-        index=lambda wc: expand("reference/{ref}_transcripts.idx",
-            ref=samples[wc.sample]["reference"])
-    output:
-        tsv="results/kallisto/{sample}.{RNA}.abundance.tsv",
-        h5="results/kallisto/{sample}.{RNA}.abundance.h5",
-        info="results/kallisto/{sample}.{RNA}.run_info.json"
-    log:
-        "results/logs/{sample}.{RNA}_kallisto_map.log"
-    params:
-        out="results/kallisto/"
+        R1 = "results/sortmerna/{sample}.{RNA}_fwd.fastq.gz",
+        R2 = "results/sortmerna/{sample}.{RNA}_rev.fastq.gz",
+        index = "reference/{type}/{ref}_transcripts.idx"
+    output:
+        tsv = "results/kallisto/{type}/{sample}.{RNA}.abundance.tsv",
+        h5 = "results/kallisto/{type}/{sample}.{RNA}.abundance.h5",
+        info = "results/kallisto/{type}/{sample}.{RNA}.run_info.json"
+    log:
+        "results/logs/{type}/{sample}.{RNA}_kallisto_map.log"
+    params:
+        out = "results/kallisto/"
     threads: 10
     resources:
         runtime=lambda wildcards, attempt: attempt ** 2 * 60
