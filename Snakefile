--- conflicted
+++ resolved
@@ -776,17 +776,11 @@
     log:
         "results/logs/{reftype}/star/{ref}/{sample}.{RNA}.htseqReadCount.log"
     params:
-<<<<<<< HEAD
         order = "name", 
         strandedness = lambda wc: "yes" if samples[wc.sample]["strandness"] == "sense" \
-                       else "reverse" if samples[wc.sample]["stranddness"] == "antisense" \
+                       else "reverse" if samples[wc.sample]["strandness"] == "antisense" \
                             else "no", 
         minMapq = 0, 
-=======
-        order = "name",
-        strandedness = lambda wc: "yes" if samples[wc.sample]["strandedness"] == "sense" else "reverse" if samples[wc.sample]["strandedness"] == "antisense" else "no", # TODO: add option not stranded
-        minQuality = 0,
->>>>>>> 16823e83
         feature = "exon",
         sumOnFeature = "gene_id",
         htseqMode = "intersection-nonempty",
@@ -843,83 +837,6 @@
         "envs/pysam.yml"
     script: "src/manualReadCount.py"
 
-<<<<<<< HEAD
-=======
-
-rule htseqReadAnnotation:
-    input:
-        bam = "results/{reftype}/star/{ref}/{sample}.{RNA}.Aligned.sortedByCoord.out.bam",
-        #bai = "results/{reftype}/star/{ref}/{sample}.{RNA}.Aligned.sortedByCoord.out.bam.bai",
-        gtf = "resources/{reftype}/{ref}.gtf"
-    output:
-        bam = "results/{reftype, genome.*}/star/{ref}/{sample}.{RNA}.annotated.bam",
-        discarded = "results/{reftype}/star/{ref}/{sample}.{RNA}.annotated_discarded.bam",
-    log:
-        "results/logs/{reftype}/star/{ref}/{sample}.{RNA}.htseqReadAnnotation.log"
-    params:
-        stpipelineLocation = config["stpipelineLocation"],
-        strandness = lambda wc: "yes" if samples[wc.sample]["strandedness"] == "forward" else "reverse", # TODO: add option not stranded
-        htseq_idattr = "gene_id"
-    threads: 1
-    resources:
-        runtime = lambda wildcards, attempt: attempt ** 2 * 60
-    conda:
-        "envs/htseq.yml"
-    script: "src/htseqReadAnnotation.py"
-
-rule createDataset:
-    input:
-        bam = "results/{reftype}/star/{ref}/{sample}.{RNA}.Aligned.sortedByCoord.out.bam",
-        #bai = "results/{reftype}/star/{ref}/{sample}.{RNA}.Aligned.sortedByCoord.out.bam.bai",
-        gtf = "resources/{reftype}/{ref}.gtf"
-    output:
-        bam = "results/{reftype, genome.*}/star/{ref}/{sample}.{RNA}.annotated.bam",
-        discarded = "results/{reftype}/star/{ref}/{sample}.{RNA}.annotated_discarded.bam",
-    log:
-        "results/logs/{reftype}/star/{ref}/{sample}.{RNA}.htseqReadAnnotation.log"
-    params:
-        stpipelineLocation = config["stpipelineLocation"],
-        strandness = lambda wc: "yes" if samples[wc.sample]["strandedness"] == "forward" else "reverse", # TODO: add option not stranded
-        htseq_idattr = "gene_id"
-    threads: 1
-    resources:
-        runtime = lambda wildcards, attempt: attempt ** 2 * 60
-    conda:
-        "envs/htseq.yml"
-    script: "src/htseqReadAnnotation.py"
-
-'''
-rule manualReadAnnotation:
-    input: 
-        bam = "results/{reftype}/star/{ref}/{sample}.{RNA}.Aligned.sortedByCoord.out.bam",
-        bai = "results/{reftype}/star/{ref}/{sample}.{RNA}.Aligned.sortedByCoord.out.bam.bai"
-    output:
-        bam = "results/{reftype, transcriptome.*}/star/{ref}/{sample}.{RNA}.annotated.bam"
-    conda:
-        "envs/pysam.yml"
-    shell:"""
-python - <<EOF 
-import pysam
-# Iterate the BAM file to set the gene name as the transcriptome's entry
-flag_read = "rb"
-flag_write = "wb"
-infile = pysam.AlignmentFile("{input.bam}", flag_read)
-outfile = pysam.AlignmentFile("{output.bam}", flag_write, template=infile)
-for rec in infile.fetch(until_eof=True):
-    # NOTE chrom may have to be trimmed to 250 characters max
-    chrom = infile.getrname(rec.reference_id).split()[0]
-    rec.set_tag("XF", chrom, "Z")
-    outfile.write(rec)
-infile.close()
-outfile.close()
-EOF
-""
-'''
-
-
-
->>>>>>> 16823e83
-
 
 ###################
 ### ASSEMBLY QC ###
