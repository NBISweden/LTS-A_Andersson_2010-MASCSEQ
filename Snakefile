import os
from snakemake.utils import validate
from src.common import read_samples, assembly_input

include: "src/common.py"
container: "docker://continuumio/miniconda3:4.9.2"
configfile: prependWfd("config/config.yml")

validate(config, schema=prependWfd("config/config_schema.yml"), set_default=True)
samples = read_samples(prependWfd(config["sample_list"]))

wildcard_constraints:
    assembler = "transabyss|trinity"

localrules: all, link, download_rna, multiqc, linkReferenceGenome, extractTranscriptsFromGenome, gunzipReads, busco_dl, busco

def busco_input(samples, config):
    files = []
    for sample, lineage in config["busco"]["sample_lineages"].items():
        if samples[sample]["type"] == "transcriptome":
            for assembler in config["assemblers"]:
                files.append(f"results/busco/{assembler}/{sample}/short_summary.specific.{lineage}.{sample}.txt")
    return files



def kallisto_output(samples, config):
    files = []
    for sample, vals in samples.items():
        t = samples[sample]["type"]
        if t == "genome":
            ref = samples[sample]["reference"]
            files.append(f"results/kallisto/{sample}/{ref}.mRNA.abundance.tsv")
        elif t == "transcriptome":
            files+=[f"results/kallisto/{sample}/{assembler}.mRNA.abundance.tsv" for assembler in config["assemblers"]]
    return files

def busco_input(samples, config):
    files = []
    for sample, lineage in config["busco"]["sample_lineages"].items():
        if samples[sample]["type"] == "transcriptome":
            for assembler in config["assemblers"]:
                files.append(f"results/busco/{assembler}/{sample}/short_summary.specific.{lineage}.{sample}.txt")
    return files

rule all:
    """Main rule for workflow"""
    input:
        "results/multiqc/multiqc.html",
        #kallisto_output(samples, config)

#####################
### PREPROCESSING ###
#####################

rule link:
    """Links input files so that naming is consistent within workflow"""
    input:
        lambda wildcards: samples[wildcards.sample][wildcards.R]
    output:
        temp("results/intermediate/{sample}_{R}.fastq.gz")
    params:
        i = lambda wildcards, input: os.path.abspath(input[0]),
        o = lambda wildcards, output: os.path.abspath(output[0])
    shell:
        """
        ln -s {params.i} {params.o}
        """

rule cutadapt:
    """Runs cutadapt on raw input files"""
    input:
        R1 = ancient("results/intermediate/{sample}_R1.fastq.gz"),
        R2 = ancient("results/intermediate/{sample}_R2.fastq.gz")
    output:
        R1 = "results/cutadapt/{sample}_R1.fastq.gz",
        R2 = "results/cutadapt/{sample}_R2.fastq.gz"
    log:
        "results/logs/cutadapt/{sample}.log"
    threads: 4
    params:
        R1_adapter = config["cutadapt"]["R1_adapter"],
        R2_adapter = config["cutadapt"]["R2_adapter"],
        minlen = config["cutadapt"]["minlen"]
    conda:
        "envs/cutadapt.yml"
    resources:
        runtime = lambda wildcards, attempt: attempt ** 2 * 60 * 2
    shell:
        """
        cutadapt -m {params.minlen} -j {threads} -a {params.R1_adapter} \
            -A {params.R2_adapter} -o {output.R1} -p {output.R2} \
            {input.R1} {input.R2} > {log} 2>&1
        """

rule download_rna:
    """Downloads RNA databases from SortMeRNA GitHub repo. 
    
    The db wildcard matches any *.fasta file, it gets expanded in the actual
    sortmerna rule below.
    """
    output:
        "resources/sortmerna/{db}.fasta"
    params:
        url_base = "https://raw.githubusercontent.com/biocore/sortmerna/master/data/rRNA_databases/",
        basename = lambda wildcards, output: os.path.basename(output[0]),
        outdir = lambda wildcards, output: os.path.dirname(output[0])
    log:
        "resources/sortmerna/{db}.log"
    shell:
        """
        mkdir -p {params.outdir}
        curl -L -o {output[0]} {params.url_base}/{params.basename} > {log} 2>&1
        """

rule sortmerna:
    """
    Runs sortmerna on the output from cutadapt.
    
    Here the db wildcard is expanded using all RNA files set in the config
    for sortmerna. The rule produces four output files:
    - fwd and rev files for reads aligned to any of the rRNA databases (rRNA)
    - fwd and rev files for reads not aligned to any of the databases (mRNA)
    Note that although we name the non-aligned fraction 'mRNA' it is in fact 
    just 'non_rRNA'. The 'paired_in' strategy means that if at least one read in
    a pair is flagged as rRNA, both are placed in the 'rRNA' fraction.
    """
    input:
        R1 = "results/cutadapt/{sample}_R1.fastq.gz",
        R2 = "results/cutadapt/{sample}_R2.fastq.gz",
        db = expand("resources/sortmerna/{db}.fasta",
            db = config["sortmerna"]["dbs"])
    output:
        rR1 = "results/sortmerna/{sample}.rRNA_fwd.fastq.gz",
        rR2 = "results/sortmerna/{sample}.rRNA_rev.fastq.gz",
        mR1 = "results/sortmerna/{sample}.mRNA_fwd.fastq.gz",
        mR2 = "results/sortmerna/{sample}.mRNA_rev.fastq.gz"
    log:
        runlog="results/logs/sortmerna/{sample}.log",
        reportlog="results/sortmerna/{sample}.log"
    params:
        string = lambda wildcards, input: " ".join([f"--ref {x}" for x in input.db]),
        workdir = "$TMPDIR/sortmerna/{sample}.wd",
        outdir = lambda wildcards, output: os.path.dirname(output.rR1)
    threads: 10
    conda:
        "envs/sortmerna.yml"
    resources:
        runtime = lambda wildcards, attempt: attempt ** 2 * 60 * 48
    shell:
        """
        if [ -z ${{TMPDIR+x}} ]; then TMPDIR=/scratch; fi
        rm -rf {params.workdir}
        mkdir -p {params.workdir}
        sortmerna --threads {threads} --workdir {params.workdir} --fastx \
            --reads {input.R1} --reads {input.R2} {params.string} --paired_in \
            --out2 --aligned {params.workdir}/{wildcards.sample}.rRNA \
            --other {params.workdir}/{wildcards.sample}.mRNA > {log.runlog} 2>&1
        gzip {params.workdir}/*.fastq
        mv {params.workdir}/*.gz {params.outdir}
        mv {params.workdir}/{wildcards.sample}.rRNA.log {log.reportlog}
        rm -rf {params.workdir}
        """

rule fastqc:
    input:
        R1 = "results/sortmerna/{sample}.{RNA}_fwd.fastq.gz",
        R2 = "results/sortmerna/{sample}.{RNA}_rev.fastq.gz"
    output:
        R1 = "results/fastqc/{sample}.{RNA}_fwd_fastqc.zip",
        R2 = "results/fastqc/{sample}.{RNA}_rev_fastqc.zip"
    log:
        "results/logs/fastqc/{sample}.{RNA}.log"
    params:
        dir = lambda wildcards, output: os.path.dirname(output.R1)
    resources:
        runtime=lambda wildcards, attempt: attempt ** 2 * 60
    conda:
        "envs/fastqc.yml"
    shell:
        """
        fastqc -q --noextract -o {params.dir} {input} >{log} 2>&1
        """

rule multiqc:
    input:
        expand("results/logs/cutadapt/{sample}.log",
            sample=samples.keys()),
        expand("results/sortmerna/{sample}.log",
            sample=samples.keys()),
        expand("results/fastqc/{sample}.{RNA}_{R}_fastqc.zip",
            sample=samples.keys(), R=["rev","fwd"], RNA=["mRNA","rRNA"])
    output:
        "results/multiqc/multiqc.html"
    log:
        "results/logs/multiqc/multiqc.log"
    params:
        outdir = lambda wildcards, output: os.path.dirname(output[0]),
        base = lambda wildcards, output: os.path.basename(output[0])
    conda:
        "envs/multiqc.yml"
    shell:
        """
        multiqc -o {params.outdir} -n {params.base} {input} > {log} 2>&1
        """

################
### ASSEMBLY ###
################

rule transabyss:
    input:
        R1 = "results/sortmerna/{sample}.mRNA_fwd.fastq.gz",
        R2 = "results/sortmerna/{sample}.mRNA_rev.fastq.gz"
    output:
        "results/transabyss/{sample}/{k}/{sample}.{k}-final.fa",
        "results/transabyss/{sample}/{k}/coverage.hist",
    log:
        "results/logs/transabyss/{sample}.{k}.log"
    conda:
        "envs/transabyss.yml"
    params:
        outdir = lambda wildcards, output: os.path.dirname(output[0]),
        tmpdir = "$TMPDIR/{sample}.transabyss",
        R1 = "$TMPDIR/{sample}.transabyss/R1",
        R2 = "$TMPDIR/{sample}.transabyss/R2"
    threads: config["transabyss"]["threads"]
    resources:
        runtime = lambda wildcards, attempt: attempt ** 2 * 60 * 150
    shell:
        """
        if [ -z ${{TMPDIR+x}} ]; then TMPDIR=/scratch; fi
        gunzip -c {input.R1} > {params.R1}
        gunzip -c {input.R2} > {params.R2}
        transabyss --pe {params.R1} {params.R2} -k {wildcards.k} \
            --outdir {params.tmpdir} --name {wildcards.sample}.{wildcards.k} \
            --threads {threads} >{log} 2>&1
        rm {params.R1} {params.R2}
        mv {params.tmpdir}/* {params.outdir}
        """

rule transabyss_merge:
    input:
        expand("results/transabyss/{{sample}}/{k}/{{sample}}.{k}-final.fa",
            k = config["transabyss"]["kmer"])
    output:
        "results/transabyss/{sample}/merged.fa"
    log:
        "results/logs/transabyss/{sample}.merge.log"
    conda:
        "envs/transabyss.yml"
    params:
        mink = min(config["transabyss"]["kmer"]),
        maxk = max(config["transabyss"]["kmer"]),
        i = lambda wildcards, input: sorted(input),
        prefix = [f"k{x}." for x in sorted(config["transabyss"]["kmer"])],
        tmpout = "$TMPDIR/{sample}.ta.merged.fa"
    threads: config["transabyss"]["threads"]
    resources:
        runtime = lambda wildcards, attempt: attempt ** 2 * 60 * 150
    shell:
        """
        if [ -z ${{TMPDIR+x}} ]; then TMPDIR=/scratch; fi
        transabyss-merge {params.i} --mink {params.mink} --maxk {params.maxk} \
            --out {params.tmpout} --threads {threads} --prefix {params.prefix} > {log} 2>&1
        mv {params.tmpout} {output}
        """

rule trinity:
    input:
        R1="results/sortmerna/{sample}.mRNA_fwd.fastq.gz",
        R2="results/sortmerna/{sample}.mRNA_rev.fastq.gz"
    output:
        "results/trinity/{sample}/Trinity.fasta"
    log:
        "results/logs/trinity/{sample}.log"
    conda:
        "envs/trinity.yml"
    threads: config["trinity"]["threads"]
    params:
        outdir = lambda wildcards, output: os.path.dirname(output[0]),
        tmpdir = "$TMPDIR/{sample}.trinity",
        cpumem = config["mem_per_cpu"],
        R1 = "$TMPDIR/{sample}.trinity/R1",
        R2 = "$TMPDIR/{sample}.trinity/R2"
    resources:
        runtime = lambda wildcards, attempt: attempt ** 2 * 60 * 150
    shell:
        """
        if [ -z ${{TMPDIR+x}} ]; then TMPDIR=/scratch; fi
        gunzip -c {input.R1} > {params.R1}
        gunzip -c {input.R2} > {params.R2}
        max_mem=$(({params.cpumem} * {threads}))
        Trinity --seqType fq --left {params.R1} --right {params.R2} --CPU {threads} --output {params.tmpdir} --max_memory ${{max_mem}}G > {log} 2>&1
        rm {params.R1} {params.R2}
        mv {params.tmpdir}/* {params.outdir}/
        """


###############
### MAPPING ###
###############

rule linkReferenceGenome:
    input:
        fasta = lambda wc: config["genome"][wc.ref]["fasta"],
        gff = lambda wc: config["genome"][wc.ref]["gff"]
    output:
        fasta = "results/genome/reference/{ref}.fasta.gz",
        gff = "results/genome/reference/{ref}.gff"
    log:
        "results/logs/genome/reference/{ref}_linkReferenceGenome.log"
    params:
        fasta = prependPwd("results/genome/reference/{ref}.fasta.gz"),
        gff = prependPwd("results/genome/reference/{ref}.gff")
    shell:
        """
        exec &> {log}        
        
        ln -s  {input.fasta} {params.fasta}
        ln -s  {input.gff} {params.gff}

        """
        
        
rule extractTranscriptsFromGenome:
    input:
        fasta = "results/genome/reference/{ref}.fasta.gz",
        gff = "results/genome/reference/{ref}.gff"
    output:
        fasta = "results/transcriptome/reference/{ref}_transcriptsFromGenome.fasta.gz"
    log:
        "results/logs/genome/reference/{ref}_extractTranscriptsFromGenome.log"
    conda:
        "envs/gffread.yaml"
    threads: 1
    resources:
        runtime=lambda wildcards, attempt: attempt ** 2 * 60
    shell:
        """
        exec &> {log}        

        gffread {input.gff} -g {input.fasta} -w {output.fasta} -E -O
        # Additional mRNA-specific options -C -V -M 

        echo "Done!"
        """

# Mapping with kallisto
#   - works only with transcriptome reference files
#   - handles multimappers
#   - uses hashed pseudo-alignment approach (fast)
#   - outputs read abundance/counts directly (no extra program)
###############################################################
rule kallisto_index:
    """ Create an index for kallisto from a transcriptome (fasta file
    with transcript sequences). """rule kallisto_index:
    """
    Index an assembly for kallisto mapping
    """
    input:
        fasta = "resources/{reftype}/{ref}.fasta.gz"
    output:
        index = "resources/{reftype, transcriptome.*}/kallisto/{ref}.idx"
    log:
        "resources/logs/{reftype}/kallisto/{ref}.index.log"
    conda:
        "envs/kallisto.yml"
    resources:
        runtime=lambda wildcards, attempt: attempt ** 2 * 60
    threads: 1
    shell:
        """
        exec &> {log}

        kallisto index \
        -i {output.index} \
        {input.fasta} 

        echo "Done!"
        """

rule kallisto_map:
    """ Map PE RNAseq reads to indexed transcriptome using kallisto.
    result in read abundance/counts output."""
    input:
        R1 = "results/sortmerna/{sample}.{RNA}_fwd.fastq.gz",
        R2 = "results/sortmerna/{sample}.{RNA}_rev.fastq.gz",
        index = "resources/{reftype}/kallisto/{ref}.idx"
    output:
        tsv = "results/{reftype, transcriptome.*}/kallisto/{ref}/{sample}.{RNA}.abundance.tsv",
        h5 = "results/{reftype}/kallisto/{ref}/{sample}.{RNA}.abundance.h5",
        info = "results/{reftype}/kallisto/{ref}/{sample}.{RNA}.run_info.json"
    log:
        "results/logs/{reftype}/kallisto/{ref}/{sample}.{RNA}.kallisto_map.log"
    params:
        out = "$TMPDIR/{ref}.{sample}.{RNA}"
    threads: 10
    resources:
        runtime = lambda wildcards,attempt: attempt ** 2 * 60
    conda:
        "envs/kallisto.yml"
    shell:
        """
        exec &> {log}

        kallisto quant \
        -i {input.index} \
        -o {params.out} \
        -t {threads} \
        {input.R1} {input.R2}

        # Change to informative file names
        mv {params.out}/abundance.tsv {output.tsv}
        mv {params.out}/abundance.h5 {output.h5}
        mv {params.out}/run_info.json {output.info}

        echo "Done!"
        """

rule star_index_transcriptome:
    """Creates a STAR index file from a gzipped fasta file of transcript sequences
    from a de novo transcriptome assembly or extracted from a reference genome.
    STAR options are selected to align with those in ST-pipeline."""
    input:
        fasta = "resources/{reftype}/{ref}.fasta.gz"
     output:
        index = directory("resources/{reftype, transcriptome.*}/star/{ref}.idx")
     log:
        "resources/logs/{reftype}/star/{ref}_star_index.log"
     params:
        genomedir = "resources/{reftype}/star/",
        readlength = 100 # not solved yet: int(samples["\{sample\}"]["read_length"]) # read length
    conda:
        "envs/star.yml"
     shell:
         """
         exec &> {log}

        ## get some parameter values from params and input files and use these to set
        ## recommended optionparameter values for STAR options
        sjdbOverhang=100 # avoid error unbound var; actually set below
        let sjdbOverhang={params.readlength}-1

        genomelength=$( cat {input.fasta} | \
           awk 'BEGIN{{ret=0}} !/>/ {{ret=ret+length($0)}} END{{print ret}}' )

        nseqs=$(cat {input.fasta} | grep -c ">")

        # This should be min( 14, log2[ $genomelength ] / 2 - 1 )
        genomeSAindexNbases=$( echo $genomelength| \
           awk '{{ s = int(log($1)/2log(2) - 1); if(s>14){{ s=14 }}; print s }}' )

        # This should be min( 18, log2[ max( $genomelength / $nseqs, {params.readlength} ) ] )
        genomeChrBinNbits=$( echo $genomelength $nseqs {params.readlength} | awk \
                             '{{ s = $1 / $2; if(s < $3){{ s = $3 }}; s = log(s) / log(2); \
                              if(s > 18){{ s = 18 }};print s }}' )        

        ## Start STAR, backticks are used to allow comments in multi-line bash command
        STAR \
        --runMode genomeGenerate \
        --genomeDir {output.index} \
        --genomeFastaFiles {input.fasta} \
        --runThreadN {threads} \
        `# Options reducing computational load` \
        --genomeSAindexNbases $genomeSAindexNbases        `# Very small genomes` \
        --genomeChrBinNbits  $genomeChrBinNbits            `# Very many individual sequences (e.g.,transcriptome)`

         echo "Done!"
         """
         
rule star_index_genome:
    """
    Creates a STAR index file from a gzipped fasta file with either:
    - reference genome sequences, e.g., for chromosomes or contigs
    - transcript sequences from a de novo transcriptome assembly or 
      extracted from a reference genome (not yet implemented)
    """
    input:
        fasta = "results/{reftype}/reference/{ref}.fasta.gz",
        gff = "results/{reftype}/reference/{ref}.gff"
    output:
        index = directory("results/{reftype}/reference/star/{ref}.idx")
    log:
        "results/logs/{reftype}/{ref}_star_index.log"
    params:
        genomedir = "results/{reftype}/reference/star/",
        readlength = 100 # not solved yet: int(samples["\{sample\}"]["read_length"]) # read length
    conda:
        "envs/star.yml"
    resources:
        runtime=lambda wildcards, attempt: attempt ** 2 * 60 
    threads: 1
    shell:
        """
        exec &> {log}

        ## get some parameter values from params and input files and use these to set
        ## recommended optionparameter values for STAR options
        sjdbOverhang=100 # avoid error unbound var; actually set below
        let sjdbOverhang={params.readlength}-1

        genomelength=$( cat {input.fasta} | \
           awk 'BEGIN{{ret=0}} !/>/ {{ret=ret+length($0)}} END{{print ret}}' )

        nseqs=$(cat {input.fasta} | grep -c ">")
        
        # This should be min( 14, log2[ $genomelength ] / 2 - 1 )
        genomeSAindexNbases=$( echo $genomelength| \
           awk '{{ s = int(log($1)/2log(2) - 1); if(s>14){{ s=14 }}; print s }}' )

        # This should be min( 18, log2[ max( $genomelength / $nseqs, {params.readlength} ) ] )
        genomeChrBinNbits=$( echo $genomelength $nseqs {params.readlength} | awk \
                             '{{ s = $1 / $2; if(s < $3){{ s = $3 }}; s = log(s) / log(2); \
                              if(s > 18){{ s = 18 }};print s }}' )

        ## Start STAR, backticks are used to allow comments in multi-line bash command
        STAR \
        --runMode genomeGenerate \
        --genomeDir {output.index} \
        --genomeFastaFiles {input.fasta} \
        --runThreadN {threads} \
        `# Splice junction option` \
        --sjdbGTFfile {input.gff}                         `# Annotation file (for genome ref)` \
        --sjdbOverhang $sjdbOverhang                      `# nbases to use for splice junction signature` \
        --sjdbGTFfeatureExon exon                         `# What main feature to use from gff/gtf` \
        --sjdbGTFtagExonParentTranscript Parent           `# Parent main feature field name gff3` \
        `#--sjdbFileChrStartEnd path/to/splicejunctionfile  # Alternative Splice junction file (not used here)` \
        `# Options reducing computational load` \
        --genomeSAindexNbases $genomeSAindexNbases        `# Very small genomes` \
        --genomeChrBinNbits  $genomeChrBinNbits            `# Very many individual sequences (e.g.,transcriptome)`

        echo "Done!"
        """

rule gunzipReads:
    output:
        fastq = temp("results/{prefix}.fastq")
    input:
        fastq = "results/{prefix}.fastq.gz"
    shell:
        """
        gunzip -c {input.fastq} > {output.fastq}
        """

rule star_map:
    """ Map PE RNAseq reads to indexed transcriptome or genome using STAR.
    No estimation of read abundance/couots is deon in this step.
    STAR options are selected to align with those in ST-pipeline."""
    input:
        R1 = "results/sortmerna/{sample}.{RNA}_fwd.fastq",
        R2 = "results/sortmerna/{sample}.{RNA}_rev.fastq",
        index = "resources/{reftype}/star/{ref}.idx"
    output:
        bam = "results/{reftype}/star/{ref}/{sample}.{RNA}.Aligned.sortedByCoord.out.bam",
#        logout = "results/{reftype}/star/{ref}/{sample}.{RNA}.Log.out",
        logfinal = "results/{reftype}/star/{ref}/{sample}.{RNA}.Log.final.out",
        SJ = "results/{reftype}/star/{ref}/{sample}.{RNA}.SJ.out.tab",
    log:
        "results/logs/{reftype}/star/{ref}/{sample}.{RNA}.star_map.log"
    params:
        outprefix = "results/{reftype}/star/{ref}/{sample}.{RNA}."
    threads: 8
    resources:
        runtime = lambda wildcards, attempt: attempt ** 2 * 360
    conda:
        "envs/star.yml"
    shell:
        """
        exec &> {log}
        
        STAR \
        --genomeDir {input.index} \
        --readFilesIn {input.R1},{input.R2} \
        --outFileNamePrefix {params.outprefix} \
        --outFilterMultimapNmax 1 \
        --runThreadN {threads} \
        --outSAMtype BAM SortedByCoordinate \
        --outSAMmultNmax -1 \
        --outMultimapperOrder Random \
        --outFilterMismatchNoverLmax 0.1 \
        --readFilesType Fastx \
        --limitBAMsortRAM 3826372101

        ##
        # STAR options explained\
        # --genomeDir {input.index} \
        # --readFilesIn {input.R1},{input.R2} \
        # --outFileNamePrefix {params.outprefix} \
        # `#Adjustable in st_pipeline` \
        # --outFilterMultimapNmax 1    `# option disable_multimap == True -> 1 (deafult 20)` \
        # --runThreadN {threads}       `# option threads (default 8)` \
        # `#--clip3pNbases 0             # option inverse_mapping_rv_trimming (default 0)` \
        # `#--clip5pNbases 0             # option mapping_rv_trimming (default 0)` \
        # `#--alignEndsType EndToEnd     # option disable_clipping (default EndToEnd)` \
        # `#--alignIntronMin 1           # option min_intron_size (default 1)` \
        # `#--alignIntronMax 1           # option max_intron_size (default 20)` \
        # `#--outFilterMatchNmin 20      # option min_length_trimming (default 20)` \
        # `#--genomeLoad NoSharedMemory  # option star_genome_loading (default NoSharedMemory)` \
        # `#--limitBAMsortRAM 0          # option star_sort_mem_limit (default 0)` \
        # `# Hardcoded by st_pipeline non-default STAR` \
        # --outSAMtype BAM SortedByCoordinate `# (STAR default: SAM)` \
        # --outSAMmultNmax 1                  `# (st default: 1 one multimapper alignment reported; STAR default: -1=all multimappers reported)` \
        # --outMultimapperOrder Random        `# (STAR default: Old 2.4)` pick best alignemnt by random\
        # --outFilterMismatchNoverLmax 0.1    `# (STAR default: 0.3)` \
        # --readFilesType Fastx               `# (st default: SAM SE) (STAR default: fastx)` \
        # `#--readFilesCommand -                # (st default: samtools view -h)` \
        # `# Limits recommended when running on UPPMAX (by STAR error message)` \
        # --limitBAMsortRAM 3826372101 `# max avail RAM for BAM sorting (STAR default 0)
        # #for debugging
        # # --readMapNumber 1 
        # # Hardcoded by st_pipeline default STAR
        # #--outFilterType Normal \
        # #--outSAMorder Paired \
        # #--outSAMprimaryFlag OneBestScore \
        # #--readMatesLengthsIn NotEqual \
        # #--limitBAMsortRAM 3826372101 `# max avail RAM for BAM sorting (STAR default 0)


        ls {params.outprefix}*
        rm -f *.sam
        rm -f *.progress.out
        echo "Done!"
        """

###################
### READ COUNTS ###
###################        

rule htseq:
    input: 
        bam = "results/{reftype}/star/{ref}/{sample}.{RNA}.Aligned.sortedByCoord.out.bam",
        gff = "resources/{reftype}/{ref}.gff"
    output:
        bam = "results/{reftype, genome.*}/star/{ref}/{sample}.{RNA}.annotated.bam",
        discarded = "results/{reftype}/star/{ref}/{sample}.{RNA}.annotated_discarded.bam",
    params:
        strandedness = lambda wc: "yes" if samples[wc.sample]["strandedness"] == "forward" else "reverse" # TODO: add option not stranded
    conda:
        "envs/htseq.yml"
    shell:
        """
        echo -e "
        from src.htseq import *
        annotateReads(
            {input.bam},
            {input.gff},
            {output.bam},
            {output.discarded},
            "intersection-nonempty", # st-option: htseq_mode (union/intersection-strict/intersection-nonempty*) [!= multimappers]
            {params.strandedness},     # st-option: strandness (yes*[=forward]/no/reverse)
            False,                   # st-option: htseq_no_ambiguous (True/False*) discard htseqs ambiguous annotations
            False                    # st-option: include_non_annotated (True/False*) include unannotated reads as '_nofeature'
        )" | python3
        """
        
##################
### ANNOTATION ###
##################
<<<<<<< HEAD

def genetic_code(wildcards):
    try:
        return config["transdecode"]["genetic_codes"][wildcards.sample]
    except KeyError:
        return "Universal"

rule transdecoder_longorfs:
    input:
        assembly_input
    output:
        expand("results/transdecoder/{{assembler}}/{{sample}}/{f}",
            f = ["base_freqs.dat", "longest_orfs.cds", "longest_orfs.gff3", "longest_orfs.pep"]),
    params:
        gencode=lambda wildcards: genetic_code(wildcards),
        tmpdir="$TMPDIR/{assembler}.{sample}",
        ln="$TMPDIR/{assembler}.{sample}/{sample}",
        fa=lambda wildcards, input: os.path.abspath(input[0]),
        outdir=lambda wildcards, output: os.path.dirname(output[0])
    log: "results/logs/transdecoder/{assembler}.{sample}.longorfs.log"
    conda: "envs/transdecoder.yml"
    shadow: "full"
    resources:
        runtime = lambda wildcards, attempt: attempt ** 2 * 60 * 48
    shell:
        """
        exec &> {log}
        if [ -z ${{TMPDIR+x}} ]; then TMPDIR=/scratch; fi
        mkdir -p {params.tmpdir}
        ln -s {params.fa} {params.ln}
        TransDecoder.LongOrfs -G {params.gencode} -O {params.outdir} -t {params.ln}
        rm -rf {params.tmpdir}
        """

rule transdecoder_predict:
    input:
        assembly_input,
        expand("results/transdecoder/{{assembler}}/{{sample}}/{f}",
            f=["base_freqs.dat", "longest_orfs.cds", "longest_orfs.gff3", "longest_orfs.pep"])
    output:
        expand("results/transdecoder/{{assembler}}/{{sample}}/{{sample}}.transdecoder.{suffix}",
            suffix=["bed", "cds", "gff3", "pep"])
    params:
        gencode=lambda wildcards: genetic_code(wildcards),
        tmpdir="$TMPDIR/{assembler}.{sample}",
        ln="$TMPDIR/{assembler}.{sample}/{sample}",
        fa=lambda wildcards, input: os.path.abspath(input[0]),
        outdir=lambda wildcards, output: os.path.dirname(output[0])
    log: "results/logs/transdecoder/{assembler}.{sample}.predict.log"
    conda: "envs/transdecoder.yml"
    shadow: "full"
    resources:
        runtime = lambda wildcards, attempt: attempt ** 2 * 60 * 48
    shell:
        """
        exec &> {log}
        if [ -z ${{TMPDIR+x}} ]; then TMPDIR=/scratch; fi
        mkdir -p {params.tmpdir}
        ln -s {params.fa} {params.ln}
        TransDecoder.Predict -t {params.ln} -O {params.outdir} -G {params.gencode}
        mv {wildcards.sample}.transdecoder* {params.outdir}
        rm -r {params.tmpdir}
=======
rule busco_dl:
    output:
        files = expand("resources/busco/lineages/{{lineage}}/{f}",
            f = ["ancestral", "ancestral_variants", "dataset.cfg",
                 "lengths_cutoff", "links_to_ODB10.txt", "refseq_db.faa.gz",
                 "scores_cutoff"]),
        flag = touch("resources/busco/{lineage}.done")
    params:
        url = lambda wildcards: config["busco"]["lineages"][wildcards.lineage]["url"],
        outdir = lambda wildcards, output: f"{os.path.dirname(output.flag)}/lineages",
        tmpfile = lambda wildcards: f"$TMPDIR/{wildcards.lineage}.tar.gz"
    log: "results/logs/busco/{lineage}.download.log"
    shell:
        """
        if [ -z ${{TMPDIR+x}} ]; then TMPDIR=/scratch; fi
        mkdir -p {params.outdir}
        curl -L -o {params.tmpfile} {params.url} > {log} 2>&1
        tar -C {params.outdir} -xf {params.tmpfile}
        rm -r {params.tmpfile}
        """

rule busco:
    input:
        busco_input(samples, config)

rule run_busco:
    input:
        fa = assembly_input,
        flag = "resources/busco/{lineage}.done",
    output:
        "results/busco/{assembler}/{sample}/short_summary.specific.{lineage}.{sample}.txt"
    log: "results/logs/busco/{sample}.{assembler}.{lineage}.log"
    conda: "envs/busco.yml"
    params:
        dlpath = lambda wildcards, input: os.path.dirname(input.flag),
        tmpdir = "$TMPDIR/busco.{assembler}.{sample}",
        outdir = lambda wildcards, output: os.path.dirname(output[0])
    resources:
        runtime = lambda wildcards, attempt: attempt ** 2 * 60 * 24
    threads: 10
    shadow: "shallow"
    shell:
        """
        if [ -z ${{TMPDIR+x}} ]; then TMPDIR=/scratch; fi
        mkdir -p {params.tmpdir}
        busco -f --offline --download_path {params.dlpath} -l {wildcards.lineage} \
            -i {input.fa} -m transcriptome --out_path {params.tmpdir} \
            -o {wildcards.sample} -c {threads} > {log} 2>&1
        mv {params.tmpdir}/{wildcards.sample}/* {params.outdir}
        rm -rf {params.tmpdir}
>>>>>>> 7ab93261
        """<|MERGE_RESOLUTION|>--- conflicted
+++ resolved
@@ -12,7 +12,16 @@
 wildcard_constraints:
     assembler = "transabyss|trinity"
 
-localrules: all, link, download_rna, multiqc, linkReferenceGenome, extractTranscriptsFromGenome, gunzipReads, busco_dl, busco
+localrules:
+    all,
+    link,
+    download_rna,
+    multiqc,
+    linkReferenceGenome,
+    extractTranscriptsFromGenome,
+    gunzipReads,
+    busco_dl,
+    busco
 
 def busco_input(samples, config):
     files = []
@@ -21,8 +30,6 @@
             for assembler in config["assemblers"]:
                 files.append(f"results/busco/{assembler}/{sample}/short_summary.specific.{lineage}.{sample}.txt")
     return files
-
-
 
 def kallisto_output(samples, config):
     files = []
@@ -354,7 +361,7 @@
 ###############################################################
 rule kallisto_index:
     """ Create an index for kallisto from a transcriptome (fasta file
-    with transcript sequences). """rule kallisto_index:
+    with transcript sequences). """
     """
     Index an assembly for kallisto mapping
     """
@@ -424,18 +431,18 @@
     STAR options are selected to align with those in ST-pipeline."""
     input:
         fasta = "resources/{reftype}/{ref}.fasta.gz"
-     output:
+    output:
         index = directory("resources/{reftype, transcriptome.*}/star/{ref}.idx")
-     log:
+    log:
         "resources/logs/{reftype}/star/{ref}_star_index.log"
-     params:
+    params:
         genomedir = "resources/{reftype}/star/",
         readlength = 100 # not solved yet: int(samples["\{sample\}"]["read_length"]) # read length
     conda:
         "envs/star.yml"
-     shell:
-         """
-         exec &> {log}
+    shell:
+        """
+        exec &> {log}
 
         ## get some parameter values from params and input files and use these to set
         ## recommended optionparameter values for STAR options
@@ -467,7 +474,7 @@
         --genomeChrBinNbits  $genomeChrBinNbits            `# Very many individual sequences (e.g.,transcriptome)`
 
          echo "Done!"
-         """
+        """
          
 rule star_index_genome:
     """
@@ -657,7 +664,6 @@
 ##################
 ### ANNOTATION ###
 ##################
-<<<<<<< HEAD
 
 def genetic_code(wildcards):
     try:
@@ -720,7 +726,8 @@
         TransDecoder.Predict -t {params.ln} -O {params.outdir} -G {params.gencode}
         mv {wildcards.sample}.transdecoder* {params.outdir}
         rm -r {params.tmpdir}
-=======
+        """
+
 rule busco_dl:
     output:
         files = expand("resources/busco/lineages/{{lineage}}/{f}",
@@ -771,5 +778,4 @@
             -o {wildcards.sample} -c {threads} > {log} 2>&1
         mv {params.tmpdir}/{wildcards.sample}/* {params.outdir}
         rm -rf {params.tmpdir}
->>>>>>> 7ab93261
         """