import os
from snakemake.utils import validate
<<<<<<< HEAD
from src.common import read_samples, assembler_input
=======
>>>>>>> bd170cda

include: "src/common.py"
container: "docker://continuumio/miniconda3:4.9.2"
configfile: prependWfd("config/config.yml")

validate(config, schema=prependWfd("config/config_schema.yml"), set_default=True)
samples = read_samples(prependWfd(config["sample_list"]))

wildcard_constraints:
    assembler = "transabyss|trinity"

localrules: all, link, download_rna, multiqc, extractTranscriptsFromGenome

def kallisto_output(samples, config):
    files = []
    for sample, vals in samples.items():
        t = samples[sample]["type"]
        if t == "genome":
            ref = samples[sample]["reference"]
            files.append(f"results/kallisto/{sample}/{ref}.mRNA.abundance.tsv")
        elif t == "transcriptome":
            files+=[f"results/kallisto/{sample}/{assembler}.mRNA.abundance.tsv" for assembler in config["assemblers"]]
    return files

rule all:
    """Main rule for workflow"""
    input:
        "results/multiqc/multiqc.html",
        kallisto_output(samples, config)

#####################
### PREPROCESSING ###
#####################

rule link:
    """Links input files so that naming is consistent within workflow"""
    input:
        lambda wildcards: samples[wildcards.sample][wildcards.R]
    output:
        temp("results/intermediate/{sample}_{R}.fastq.gz")
    params:
        i = lambda wildcards, input: os.path.abspath(input[0]),
        o = lambda wildcards, output: os.path.abspath(output[0])
    shell:
        """
        ln -s {params.i} {params.o}
        """

rule cutadapt:
    """Runs cutadapt on raw input files"""
    input:
        R1 = ancient("results/intermediate/{sample}_R1.fastq.gz"),
        R2 = ancient("results/intermediate/{sample}_R2.fastq.gz")
    output:
        R1 = "results/cutadapt/{sample}_R1.fastq.gz",
        R2 = "results/cutadapt/{sample}_R2.fastq.gz"
    log:
        "results/logs/cutadapt/{sample}.log"
    threads: 4
    params:
        R1_adapter = config["cutadapt"]["R1_adapter"],
        R2_adapter = config["cutadapt"]["R2_adapter"],
        minlen = config["cutadapt"]["minlen"]
    conda:
        "envs/cutadapt.yml"
    resources:
        runtime = lambda wildcards, attempt: attempt ** 2 * 60 * 2
    shell:
        """
        cutadapt -m {params.minlen} -j {threads} -a {params.R1_adapter} \
            -A {params.R2_adapter} -o {output.R1} -p {output.R2} \
            {input.R1} {input.R2} > {log} 2>&1
        """

rule download_rna:
    """Downloads RNA databases from SortMeRNA GitHub repo. 
    
    The db wildcard matches any *.fasta file, it gets expanded in the actual
    sortmerna rule below.
    """
    output:
        "resources/sortmerna/{db}.fasta"
    params:
        url_base = "https://raw.githubusercontent.com/biocore/sortmerna/master/data/rRNA_databases/",
        basename = lambda wildcards, output: os.path.basename(output[0]),
        outdir = lambda wildcards, output: os.path.dirname(output[0])
    log:
        "resources/sortmerna/{db}.log"
    shell:
        """
        mkdir -p {params.outdir}
        curl -L -o {output[0]} {params.url_base}/{params.basename} > {log} 2>&1
        """

rule sortmerna:
    """
    Runs sortmerna on the output from cutadapt.
    
    Here the db wildcard is expanded using all RNA files set in the config
    for sortmerna. The rule produces four output files:
    - fwd and rev files for reads aligned to any of the rRNA databases (rRNA)
    - fwd and rev files for reads not aligned to any of the databases (mRNA)
    Note that although we name the non-aligned fraction 'mRNA' it is in fact 
    just 'non_rRNA'. The 'paired_in' strategy means that if at least one read in
    a pair is flagged as rRNA, both are placed in the 'rRNA' fraction.
    """
    input:
        R1 = "results/cutadapt/{sample}_R1.fastq.gz",
        R2 = "results/cutadapt/{sample}_R2.fastq.gz",
        db = expand("resources/sortmerna/{db}.fasta",
            db = config["sortmerna"]["dbs"])
    output:
        rR1 = "results/sortmerna/{sample}.rRNA_fwd.fastq.gz",
        rR2 = "results/sortmerna/{sample}.rRNA_rev.fastq.gz",
        mR1 = "results/sortmerna/{sample}.mRNA_fwd.fastq.gz",
        mR2 = "results/sortmerna/{sample}.mRNA_rev.fastq.gz"
    log:
        runlog="results/logs/sortmerna/{sample}.log",
        reportlog="results/sortmerna/{sample}.log"
    params:
        string = lambda wildcards, input: " ".join([f"--ref {x}" for x in input.db]),
        workdir = "$TMPDIR/sortmerna/{sample}.wd",
        outdir = lambda wildcards, output: os.path.dirname(output.rR1)
    threads: 10
    conda:
        "envs/sortmerna.yml"
    resources:
        runtime = lambda wildcards, attempt: attempt ** 2 * 60 * 48
    shell:
        """
        if [ -z ${{TMPDIR+x}} ]; then TMPDIR=/scratch; fi
        rm -rf {params.workdir}
        mkdir -p {params.workdir}
        sortmerna --threads {threads} --workdir {params.workdir} --fastx \
            --reads {input.R1} --reads {input.R2} {params.string} --paired_in \
            --out2 --aligned {params.workdir}/{wildcards.sample}.rRNA \
            --other {params.workdir}/{wildcards.sample}.mRNA > {log.runlog} 2>&1
        gzip {params.workdir}/*.fastq
        mv {params.workdir}/*.gz {params.outdir}
        mv {params.workdir}/{wildcards.sample}.rRNA.log {log.reportlog}
        rm -rf {params.workdir}
        """

rule fastqc:
    input:
        R1 = "results/sortmerna/{sample}.{RNA}_fwd.fastq.gz",
        R2 = "results/sortmerna/{sample}.{RNA}_rev.fastq.gz"
    output:
        R1 = "results/fastqc/{sample}.{RNA}_fwd_fastqc.zip",
        R2 = "results/fastqc/{sample}.{RNA}_rev_fastqc.zip"
    log:
        "results/logs/fastqc/{sample}.{RNA}.log"
    params:
        dir = lambda wildcards, output: os.path.dirname(output.R1)
    resources:
        runtime=lambda wildcards, attempt: attempt ** 2 * 60
    conda:
        "envs/fastqc.yml"
    shell:
        """
        fastqc -q --noextract -o {params.dir} {input} >{log} 2>&1
        """

rule multiqc:
    input:
        expand("results/logs/cutadapt/{sample}.log",
            sample=samples.keys()),
        expand("results/sortmerna/{sample}.log",
            sample=samples.keys()),
        expand("results/fastqc/{sample}.{RNA}_{R}_fastqc.zip",
            sample=samples.keys(), R=["rev","fwd"], RNA=["mRNA","rRNA"])
    output:
        "results/multiqc/multiqc.html"
    log:
        "results/logs/multiqc/multiqc.log"
    params:
        outdir = lambda wildcards, output: os.path.dirname(output[0]),
        base = lambda wildcards, output: os.path.basename(output[0])
    conda:
        "envs/multiqc.yml"
    shell:
        """
        multiqc -o {params.outdir} -n {params.base} {input} > {log} 2>&1
        """

################
### ASSEMBLY ###
################

rule transabyss:
    input:
        R1 = "results/sortmerna/{sample}.mRNA_fwd.fastq.gz",
        R2 = "results/sortmerna/{sample}.mRNA_rev.fastq.gz"
    output:
        "results/transabyss/{sample}/{k}/{sample}.{k}-final.fa",
        "results/transabyss/{sample}/{k}/coverage.hist",
    log:
        "results/logs/transabyss/{sample}.{k}.log"
    conda:
        "envs/transabyss.yml"
    params:
        outdir = lambda wildcards, output: os.path.dirname(output[0]),
        tmpdir = "$TMPDIR/{sample}.transabyss"
    threads: config["transabyss"]["threads"]
    resources:
        runtime = lambda wildcards, attempt: attempt ** 2 * 60 * 150
    shell:
        """
        if [ -z ${{TMPDIR+x}} ]; then TMPDIR=/scratch; fi
        transabyss --pe {input.R1} {input.R2} -k {wildcards.k} \
            --outdir {params.tmpdir} --name {wildcards.sample}.{wildcards.k} \
            --threads {threads} >{log} 2>&1
        mv {params.tmpdir}/* {params.outdir}
        """

rule transabyss_merge:
    input:
        expand("results/transabyss/{{sample}}/{k}/{{sample}}.{k}-final.fa",
            k = config["transabyss"]["kmer"])
    output:
        "results/transabyss/{sample}/merged.fa"
    log:
        "results/logs/transabyss/{sample}.merge.log"
    conda:
        "envs/transabyss.yml"
    params:
        mink = min(config["transabyss"]["kmer"]),
        maxk = max(config["transabyss"]["kmer"]),
        i = lambda wildcards, input: sorted(input),
        prefix = [f"k{x}." for x in sorted(config["transabyss"]["kmer"])],
        tmpout = "$TMPDIR/{sample}.ta.merged.fa"
    threads: config["transabyss"]["threads"]
    resources:
        runtime = lambda wildcards, attempt: attempt ** 2 * 60 * 150
    shell:
        """
        if [ -z ${{TMPDIR+x}} ]; then TMPDIR=/scratch; fi
        transabyss-merge {params.i} --mink {params.mink} --maxk {params.maxk} \
            --out {params.tmpout} --threads {threads} --prefix {params.prefix} > {log} 2>&1
        mv {params.tmpout} {output}
        """

rule trinity:
    input:
        R1="results/sortmerna/{sample}.mRNA_fwd.fastq.gz",
        R2="results/sortmerna/{sample}.mRNA_rev.fastq.gz"
    output:
        "results/trinity/{sample}/Trinity.fasta"
    log:
        "results/logs/trinity/{sample}.log"
    conda:
        "envs/trinity.yml"
    threads: config["trinity"]["threads"]
    params:
        outdir = lambda wildcards, output: os.path.dirname(output[0]),
        tmpdir = "$TMPDIR/{sample}.trinity",
        cpumem = config["mem_per_cpu"]
    resources:
        runtime = lambda wildcards, attempt: attempt ** 2 * 60 * 150
    shell:
        """
        if [ -z ${{TMPDIR+x}} ]; then TMPDIR=/scratch; fi
        max_mem=$(({params.cpumem} * {threads}))
        Trinity --seqType fq --left {input.R1} --right {input.R2} --CPU {threads} --output {params.tmpdir} --max_memory ${{max_mem}}G > {log} 2>&1
        mv {params.tmpdir}/* {params.outdir}/
        """

<<<<<<< HEAD
rule transrate:
    input:
        R1="results/sortmerna/{sample}.mRNA_fwd.fastq.gz",
        R2="results/sortmerna/{sample}.mRNA_rev.fastq.gz",
        fa=assembler_input
    output:
        "results/transrate/{sample}/{assembler}.csv",
        directory("results/transrate/{sample}/{assembler}")
    params:
        outdir = "$TMPDIR/transrate-{sample}.{assembler}",
    threads: 10
    conda:
        "envs/transrate.yml"
    shell:
        """
        if [ -z ${{TMPDIR+x}} ]; then TMPDIR=/scratch; fi
        transrate --assembly {input.fa} --left {input.R1} --right {input.R2} \
            --threads {threads} --output {params.outdir}
        mv {params.outdir}/assemblies.csv {output[0]}
        mv {params.outdir}/merged {output[1]}
        """

=======

###############
### MAPPING ###
###############

rule extractTranscriptsFromGenome:
    input:
        fasta = lambda wc: config["genome"][wc.ref]["fasta"],
        gff = lambda wc: config["genome"][wc.ref]["gff"]
    output:
        fasta = "reference/genome/{ref}_transcriptsFromGenome.fasta.gz"
    log:
        "reference/logs/genome/{ref}_extractTranscriptsFromGenome.log"
    conda:
        "envs/gffread.yaml"
    threads: 1
    resources:
        runtime=lambda wildcards, attempt: attempt ** 2 * 60
    shell:
        """
        exec &> {log}        

        gffread {input.gff} -g {input.fasta} -w {output.fasta} -E -O
        # Additional mRNA-specific options -C -V -M 

        echo "Done!"
        """

rule kallisto_index_asm:
    """
    Index an assembly for kallisto mapping
    """
    input:
        fasta = assembly_input
    output:
        index = "results/kallisto/{sample}/{assembler}_transcripts.idx"
    log:
        "results/logs/kallisto/{sample}/{assembler}.index.log"
    conda:
        "envs/kallisto.yml"
    resources:
        runtime=lambda wildcards, attempt: attempt ** 2 * 60
    threads: 20
    shell:
        """
        exec &> {log}

        kallisto index \
        -i {output.index} \
        {input.fasta} 

        echo "Done!"
        """


rule kallisto_index_genome:
    input:
        fasta = "reference/genome/{ref}_transcriptsFromGenome.fasta.gz"
    output:
        index = "reference/genome/{ref}_transcripts.idx"
    log:
        "reference/logs/genome/{ref}_kallisto_index.log"
    conda:
        "envs/kallisto.yml"
    resources:
        runtime=lambda wildcards, attempt: attempt ** 2 * 60
    threads: 1
    shell:
        """
        exec &> {log}

        kallisto index \
        -i {output.index} \
        {input.fasta} 

        echo "Done!"
        """

rule kallisto_map_asm:
    input:
        R1="results/sortmerna/{sample}.{RNA}_fwd.fastq.gz",
        R2="results/sortmerna/{sample}.{RNA}_rev.fastq.gz",
        index="results/kallisto/{sample}/{assembler}_transcripts.idx"
    output:
        tsv = "results/kallisto/{sample}/{assembler}.{RNA}.abundance.tsv",
        h5 = "results/kallisto/{sample}/{assembler}.{RNA}.abundance.h5",
        info = "results/kallisto/{sample}/{assembler}.{RNA}.run_info.json"
    log:
        "results/logs/kallisto/{sample}/{assembler}.{RNA}.kallisto_map.log"
    params:
        out = "$TMPDIR/{sample}.{assembler}.{RNA}"
    threads: 10
    resources:
        runtime= lambda wildcards,attempt: attempt ** 2 * 60
    conda:
        "envs/kallisto.yml"
    shell:
        """
        exec &> {log}

        kallisto quant \
        -i {input.index} \
        -o {params.out} \
        -t {threads} \
        {input.R1} {input.R2}

        # Change to informative file names
        mv {params.out}/abundance.tsv {output.tsv}
        mv {params.out}/abundance.h5 {output.h5}
        mv {params.out}/run_info.json {output.info}

        echo "Done!"
        """

rule kallisto_map_genome:
    input:
        R1 = "results/sortmerna/{sample}.{RNA}_fwd.fastq.gz",
        R2 = "results/sortmerna/{sample}.{RNA}_rev.fastq.gz",
        index = "reference/genome/{ref}_transcripts.idx"
    output:
        tsv = "results/kallisto/{sample}/{ref}.{RNA}.abundance.tsv",
        h5 = "results/kallisto/{sample}/{ref}.{RNA}.abundance.h5",
        info = "results/kallisto/{sample}/{ref}.{RNA}.run_info.json"
    log:
        "results/logs/kallisto/{sample}/{ref}.{RNA}.kallisto_map.log"
    params:
        out = "$TMPDIR/{sample}.{ref}.{RNA}"
    threads: 10
    resources:
        runtime=lambda wildcards, attempt: attempt ** 2 * 60
    conda:
        "envs/kallisto.yml"
    shell:
        """
        exec &> {log}

        kallisto quant \
        -i {input.index} \
        -o {params.out} \
        -t {threads} \
        {input.R1} {input.R2}

        # Change to informative file names
        mv {params.out}/abundance.tsv {output.tsv}
        mv {params.out}/abundance.h5 {output.h5}
        mv {params.out}/run_info.json {output.info}

        echo "Done!"
        """

##################
### ANNOTATION ###
##################

>>>>>>> bd170cda
rule dammit_busco:
    output:
        directory("resources/dammit/busco2db/{busco_group}_ensembl"),
        touch("resources/dammit/busco2db/download_and_untar:busco2db-{busco_group}.done")
    params:
        tmpdir = "$TMPDIR/dammit/{busco_group}"
    shell:
        """
        mkdir -p {params.tmpdir}
        curl -L https://busco.ezlab.org/v2/datasets/{wildcards.busco_group}_ensembl.tar.gz | tar -xz -C {params.tmpdir}
        mv {params.tmpdir}/* {output[0]} 
        """

rule dammit:
    input:
<<<<<<< HEAD
        assembler_input,
=======
        assembly_input,
>>>>>>> bd170cda
        lambda wildcards: f"resources/dammit/busco2db/download_and_untar:busco2db-{config['dammit']['busco_group'][wildcards.sample]}.done"
    output:
        touch("results/dammit/{sample}/{assembler}/done")
    log:
        "results/logs/dammit/{sample}.{assembler}.log"
    params:
        dbdir = "resources/dammit",
        outdir = lambda wildcards, output: os.path.dirname(output[0]),
        busco_group = lambda wildcards: config["dammit"]["busco_group"][wildcards.sample],
        tmpdir = "$TMPDIR/dammit/{sample}.{assembler}"
    conda:
        "envs/dammit.yml"
    threads: 10
    shell:
        """
        dammit annotate {input[0]} -n {wildcards.sample}.{wildcards.assembler} \
            --n_threads {threads} --database-dir {params.dbdir} \
            -o {params.tmpdir} --force --busco-group {params.busco_group} \
            --quick --verbosity 2 > {log} 2>&1
        mv {params.tmpdir}/* {params.outdir}
        """<|MERGE_RESOLUTION|>--- conflicted
+++ resolved
@@ -1,9 +1,6 @@
 import os
 from snakemake.utils import validate
-<<<<<<< HEAD
 from src.common import read_samples, assembler_input
-=======
->>>>>>> bd170cda
 
 include: "src/common.py"
 container: "docker://continuumio/miniconda3:4.9.2"
@@ -271,7 +268,160 @@
         mv {params.tmpdir}/* {params.outdir}/
         """
 
-<<<<<<< HEAD
+
+###############
+### MAPPING ###
+###############
+
+rule extractTranscriptsFromGenome:
+    input:
+        fasta = lambda wc: config["genome"][wc.ref]["fasta"],
+        gff = lambda wc: config["genome"][wc.ref]["gff"]
+    output:
+        fasta = "reference/genome/{ref}_transcriptsFromGenome.fasta.gz"
+    log:
+        "reference/logs/genome/{ref}_extractTranscriptsFromGenome.log"
+    conda:
+        "envs/gffread.yaml"
+    threads: 1
+    resources:
+        runtime=lambda wildcards, attempt: attempt ** 2 * 60
+    shell:
+        """
+        exec &> {log}        
+
+        gffread {input.gff} -g {input.fasta} -w {output.fasta} -E -O
+        # Additional mRNA-specific options -C -V -M 
+
+        echo "Done!"
+        """
+
+rule kallisto_index_asm:
+    """
+    Index an assembly for kallisto mapping
+    """
+    input:
+        fasta = assembly_input
+    output:
+        index = "results/kallisto/{sample}/{assembler}_transcripts.idx"
+    log:
+        "results/logs/kallisto/{sample}/{assembler}.index.log"
+    conda:
+        "envs/kallisto.yml"
+    resources:
+        runtime=lambda wildcards, attempt: attempt ** 2 * 60
+    threads: 20
+    shell:
+        """
+        exec &> {log}
+
+        kallisto index \
+        -i {output.index} \
+        {input.fasta} 
+
+        echo "Done!"
+        """
+
+
+rule kallisto_index_genome:
+    input:
+        fasta = "reference/genome/{ref}_transcriptsFromGenome.fasta.gz"
+    output:
+        index = "reference/genome/{ref}_transcripts.idx"
+    log:
+        "reference/logs/genome/{ref}_kallisto_index.log"
+    conda:
+        "envs/kallisto.yml"
+    resources:
+        runtime=lambda wildcards, attempt: attempt ** 2 * 60
+    threads: 1
+    shell:
+        """
+        exec &> {log}
+
+        kallisto index \
+        -i {output.index} \
+        {input.fasta} 
+
+        echo "Done!"
+        """
+
+rule kallisto_map_asm:
+    input:
+        R1="results/sortmerna/{sample}.{RNA}_fwd.fastq.gz",
+        R2="results/sortmerna/{sample}.{RNA}_rev.fastq.gz",
+        index="results/kallisto/{sample}/{assembler}_transcripts.idx"
+    output:
+        tsv = "results/kallisto/{sample}/{assembler}.{RNA}.abundance.tsv",
+        h5 = "results/kallisto/{sample}/{assembler}.{RNA}.abundance.h5",
+        info = "results/kallisto/{sample}/{assembler}.{RNA}.run_info.json"
+    log:
+        "results/logs/kallisto/{sample}/{assembler}.{RNA}.kallisto_map.log"
+    params:
+        out = "$TMPDIR/{sample}.{assembler}.{RNA}"
+    threads: 10
+    resources:
+        runtime= lambda wildcards,attempt: attempt ** 2 * 60
+    conda:
+        "envs/kallisto.yml"
+    shell:
+        """
+        exec &> {log}
+
+        kallisto quant \
+        -i {input.index} \
+        -o {params.out} \
+        -t {threads} \
+        {input.R1} {input.R2}
+
+        # Change to informative file names
+        mv {params.out}/abundance.tsv {output.tsv}
+        mv {params.out}/abundance.h5 {output.h5}
+        mv {params.out}/run_info.json {output.info}
+
+        echo "Done!"
+        """
+
+rule kallisto_map_genome:
+    input:
+        R1 = "results/sortmerna/{sample}.{RNA}_fwd.fastq.gz",
+        R2 = "results/sortmerna/{sample}.{RNA}_rev.fastq.gz",
+        index = "reference/genome/{ref}_transcripts.idx"
+    output:
+        tsv = "results/kallisto/{sample}/{ref}.{RNA}.abundance.tsv",
+        h5 = "results/kallisto/{sample}/{ref}.{RNA}.abundance.h5",
+        info = "results/kallisto/{sample}/{ref}.{RNA}.run_info.json"
+    log:
+        "results/logs/kallisto/{sample}/{ref}.{RNA}.kallisto_map.log"
+    params:
+        out = "$TMPDIR/{sample}.{ref}.{RNA}"
+    threads: 10
+    resources:
+        runtime=lambda wildcards, attempt: attempt ** 2 * 60
+    conda:
+        "envs/kallisto.yml"
+    shell:
+        """
+        exec &> {log}
+
+        kallisto quant \
+        -i {input.index} \
+        -o {params.out} \
+        -t {threads} \
+        {input.R1} {input.R2}
+
+        # Change to informative file names
+        mv {params.out}/abundance.tsv {output.tsv}
+        mv {params.out}/abundance.h5 {output.h5}
+        mv {params.out}/run_info.json {output.info}
+
+        echo "Done!"
+        """
+
+##################
+### ANNOTATION ###
+##################
+
 rule transrate:
     input:
         R1="results/sortmerna/{sample}.mRNA_fwd.fastq.gz",
@@ -294,162 +444,6 @@
         mv {params.outdir}/merged {output[1]}
         """
 
-=======
-
-###############
-### MAPPING ###
-###############
-
-rule extractTranscriptsFromGenome:
-    input:
-        fasta = lambda wc: config["genome"][wc.ref]["fasta"],
-        gff = lambda wc: config["genome"][wc.ref]["gff"]
-    output:
-        fasta = "reference/genome/{ref}_transcriptsFromGenome.fasta.gz"
-    log:
-        "reference/logs/genome/{ref}_extractTranscriptsFromGenome.log"
-    conda:
-        "envs/gffread.yaml"
-    threads: 1
-    resources:
-        runtime=lambda wildcards, attempt: attempt ** 2 * 60
-    shell:
-        """
-        exec &> {log}        
-
-        gffread {input.gff} -g {input.fasta} -w {output.fasta} -E -O
-        # Additional mRNA-specific options -C -V -M 
-
-        echo "Done!"
-        """
-
-rule kallisto_index_asm:
-    """
-    Index an assembly for kallisto mapping
-    """
-    input:
-        fasta = assembly_input
-    output:
-        index = "results/kallisto/{sample}/{assembler}_transcripts.idx"
-    log:
-        "results/logs/kallisto/{sample}/{assembler}.index.log"
-    conda:
-        "envs/kallisto.yml"
-    resources:
-        runtime=lambda wildcards, attempt: attempt ** 2 * 60
-    threads: 20
-    shell:
-        """
-        exec &> {log}
-
-        kallisto index \
-        -i {output.index} \
-        {input.fasta} 
-
-        echo "Done!"
-        """
-
-
-rule kallisto_index_genome:
-    input:
-        fasta = "reference/genome/{ref}_transcriptsFromGenome.fasta.gz"
-    output:
-        index = "reference/genome/{ref}_transcripts.idx"
-    log:
-        "reference/logs/genome/{ref}_kallisto_index.log"
-    conda:
-        "envs/kallisto.yml"
-    resources:
-        runtime=lambda wildcards, attempt: attempt ** 2 * 60
-    threads: 1
-    shell:
-        """
-        exec &> {log}
-
-        kallisto index \
-        -i {output.index} \
-        {input.fasta} 
-
-        echo "Done!"
-        """
-
-rule kallisto_map_asm:
-    input:
-        R1="results/sortmerna/{sample}.{RNA}_fwd.fastq.gz",
-        R2="results/sortmerna/{sample}.{RNA}_rev.fastq.gz",
-        index="results/kallisto/{sample}/{assembler}_transcripts.idx"
-    output:
-        tsv = "results/kallisto/{sample}/{assembler}.{RNA}.abundance.tsv",
-        h5 = "results/kallisto/{sample}/{assembler}.{RNA}.abundance.h5",
-        info = "results/kallisto/{sample}/{assembler}.{RNA}.run_info.json"
-    log:
-        "results/logs/kallisto/{sample}/{assembler}.{RNA}.kallisto_map.log"
-    params:
-        out = "$TMPDIR/{sample}.{assembler}.{RNA}"
-    threads: 10
-    resources:
-        runtime= lambda wildcards,attempt: attempt ** 2 * 60
-    conda:
-        "envs/kallisto.yml"
-    shell:
-        """
-        exec &> {log}
-
-        kallisto quant \
-        -i {input.index} \
-        -o {params.out} \
-        -t {threads} \
-        {input.R1} {input.R2}
-
-        # Change to informative file names
-        mv {params.out}/abundance.tsv {output.tsv}
-        mv {params.out}/abundance.h5 {output.h5}
-        mv {params.out}/run_info.json {output.info}
-
-        echo "Done!"
-        """
-
-rule kallisto_map_genome:
-    input:
-        R1 = "results/sortmerna/{sample}.{RNA}_fwd.fastq.gz",
-        R2 = "results/sortmerna/{sample}.{RNA}_rev.fastq.gz",
-        index = "reference/genome/{ref}_transcripts.idx"
-    output:
-        tsv = "results/kallisto/{sample}/{ref}.{RNA}.abundance.tsv",
-        h5 = "results/kallisto/{sample}/{ref}.{RNA}.abundance.h5",
-        info = "results/kallisto/{sample}/{ref}.{RNA}.run_info.json"
-    log:
-        "results/logs/kallisto/{sample}/{ref}.{RNA}.kallisto_map.log"
-    params:
-        out = "$TMPDIR/{sample}.{ref}.{RNA}"
-    threads: 10
-    resources:
-        runtime=lambda wildcards, attempt: attempt ** 2 * 60
-    conda:
-        "envs/kallisto.yml"
-    shell:
-        """
-        exec &> {log}
-
-        kallisto quant \
-        -i {input.index} \
-        -o {params.out} \
-        -t {threads} \
-        {input.R1} {input.R2}
-
-        # Change to informative file names
-        mv {params.out}/abundance.tsv {output.tsv}
-        mv {params.out}/abundance.h5 {output.h5}
-        mv {params.out}/run_info.json {output.info}
-
-        echo "Done!"
-        """
-
-##################
-### ANNOTATION ###
-##################
-
->>>>>>> bd170cda
 rule dammit_busco:
     output:
         directory("resources/dammit/busco2db/{busco_group}_ensembl"),
@@ -465,11 +459,7 @@
 
 rule dammit:
     input:
-<<<<<<< HEAD
-        assembler_input,
-=======
         assembly_input,
->>>>>>> bd170cda
         lambda wildcards: f"resources/dammit/busco2db/download_and_untar:busco2db-{config['dammit']['busco_group'][wildcards.sample]}.done"
     output:
         touch("results/dammit/{sample}/{assembler}/done")
