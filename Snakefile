--- conflicted
+++ resolved
@@ -326,27 +326,29 @@
         echo "Done!"
         """
 
-rule kallisto_index_asm:
+# Mapping with kallisto
+#   - works only with transcriptome reference files
+#   - handles multimappers
+#   - uses hashed pseudo-alignment approach (fast)
+#   - outputs read abundance/counts directly (no extra program)
+###############################################################
+rule kallisto_index:
+    """ Create an index for kallisto from a transcriptome (fasta file
+    with transcript sequences). """rule kallisto_index:
     """
     Index an assembly for kallisto mapping
     """
     input:
-<<<<<<< HEAD
         fasta = "resources/{reftype}/{ref}.fasta.gz"
     output:
         index = "resources/{reftype, transcriptome.*}/kallisto/{ref}.idx"
-=======
-        fasta = assembly_input
-    output:
-        index = "results/kallisto/{sample}/{assembler}_transcripts.idx"
->>>>>>> 4dc59a5a
-    log:
-        "results/logs/kallisto/{sample}/{assembler}.index.log"
+    log:
+        "resources/logs/{reftype}/kallisto/{ref}.index.log"
     conda:
         "envs/kallisto.yml"
     resources:
         runtime=lambda wildcards, attempt: attempt ** 2 * 60
-    threads: 20
+    threads: 1
     shell:
         """
         exec &> {log}
@@ -358,46 +360,24 @@
         echo "Done!"
         """
 
-
-rule kallisto_index_genome:
-    input:
-        fasta = "reference/genome/{ref}_transcriptsFromGenome.fasta.gz"
-    output:
-        index = "reference/genome/{ref}_transcripts.idx"
-    log:
-        "reference/logs/genome/{ref}_kallisto_index.log"
-    conda:
-        "envs/kallisto.yml"
-    resources:
-        runtime=lambda wildcards, attempt: attempt ** 2 * 60
-    threads: 1
-    shell:
-        """
-        exec &> {log}
-
-        kallisto index \
-        -i {output.index} \
-        {input.fasta} 
-
-        echo "Done!"
-        """
-
-rule kallisto_map_asm:
-    input:
-        R1="results/sortmerna/{sample}.{RNA}_fwd.fastq.gz",
-        R2="results/sortmerna/{sample}.{RNA}_rev.fastq.gz",
-        index="results/kallisto/{sample}/{assembler}_transcripts.idx"
-    output:
-        tsv = "results/kallisto/{sample}/{assembler}.{RNA}.abundance.tsv",
-        h5 = "results/kallisto/{sample}/{assembler}.{RNA}.abundance.h5",
-        info = "results/kallisto/{sample}/{assembler}.{RNA}.run_info.json"
-    log:
-        "results/logs/kallisto/{sample}/{assembler}.{RNA}.kallisto_map.log"
-    params:
-        out = "$TMPDIR/{sample}.{assembler}.{RNA}"
+rule kallisto_map:
+    """ Map PE RNAseq reads to indexed transcriptome using kallisto.
+    result in read abundance/counts output."""
+    input:
+        R1 = "results/sortmerna/{sample}.{RNA}_fwd.fastq.gz",
+        R2 = "results/sortmerna/{sample}.{RNA}_rev.fastq.gz",
+        index = "resources/{reftype}/kallisto/{ref}.idx"
+    output:
+        tsv = "results/{reftype, transcriptome.*}/kallisto/{ref}/{sample}.{RNA}.abundance.tsv",
+        h5 = "results/{reftype}/kallisto/{ref}/{sample}.{RNA}.abundance.h5",
+        info = "results/{reftype}/kallisto/{ref}/{sample}.{RNA}.run_info.json"
+    log:
+        "results/logs/{reftype}/kallisto/{ref}/{sample}.{RNA}.kallisto_map.log"
+    params:
+        out = "$TMPDIR/{ref}.{sample}.{RNA}"
     threads: 10
     resources:
-        runtime= lambda wildcards,attempt: attempt ** 2 * 60
+        runtime = lambda wildcards,attempt: attempt ** 2 * 60
     conda:
         "envs/kallisto.yml"
     shell:
@@ -418,52 +398,57 @@
         echo "Done!"
         """
 
-rule kallisto_map_genome:
-    input:
-        R1 = "results/sortmerna/{sample}.{RNA}_fwd.fastq.gz",
-        R2 = "results/sortmerna/{sample}.{RNA}_rev.fastq.gz",
-        index = "reference/genome/{ref}_transcripts.idx"
-    output:
-        tsv = "results/kallisto/{sample}/{ref}.{RNA}.abundance.tsv",
-        h5 = "results/kallisto/{sample}/{ref}.{RNA}.abundance.h5",
-        info = "results/kallisto/{sample}/{ref}.{RNA}.run_info.json"
-    log:
-        "results/logs/kallisto/{sample}/{ref}.{RNA}.kallisto_map.log"
-    params:
-        out = "$TMPDIR/{sample}.{ref}.{RNA}"
-    threads: 10
-    resources:
-        runtime=lambda wildcards, attempt: attempt ** 2 * 60
-    conda:
-        "envs/kallisto.yml"
-    shell:
-        """
-        exec &> {log}
-
-        kallisto quant \
-        -i {input.index} \
-        -o {params.out} \
-        -t {threads} \
-        {input.R1} {input.R2}
-
-        # Change to informative file names
-        mv {params.out}/abundance.tsv {output.tsv}
-        mv {params.out}/abundance.h5 {output.h5}
-        mv {params.out}/run_info.json {output.info}
-
-        echo "Done!"
-        """
-
-rule gunzipReads:
-    output:
-        fastq = temp("results/{prefix}.fastq")
-    input:
-        fastq = "results/{prefix}.fastq.gz"
-    shell:
-        """
-        gunzip -c {input.fastq} > {output.fastq}
-        """
-
+rule star_index_transcriptome:
+    """Creates a STAR index file from a gzipped fasta file of transcript sequences
+    from a de novo transcriptome assembly or extracted from a reference genome.
+    STAR options are selected to align with those in ST-pipeline."""
+    input:
+        fasta = "resources/{reftype}/{ref}.fasta.gz"
+     output:
+        index = directory("resources/{reftype, transcriptome.*}/star/{ref}.idx")
+     log:
+        "resources/logs/{reftype}/star/{ref}_star_index.log"
+     params:
+        genomedir = "resources/{reftype}/star/",
+        readlength = 100 # not solved yet: int(samples["\{sample\}"]["read_length"]) # read length
+    conda:
+        "envs/star.yml"
+     shell:
+         """
+         exec &> {log}
+
+        ## get some parameter values from params and input files and use these to set
+        ## recommended optionparameter values for STAR options
+        sjdbOverhang=100 # avoid error unbound var; actually set below
+        let sjdbOverhang={params.readlength}-1
+
+        genomelength=$( cat {input.fasta} | \
+           awk 'BEGIN{{ret=0}} !/>/ {{ret=ret+length($0)}} END{{print ret}}' )
+
+        nseqs=$(cat {input.fasta} | grep -c ">")
+
+        # This should be min( 14, log2[ $genomelength ] / 2 - 1 )
+        genomeSAindexNbases=$( echo $genomelength| \
+           awk '{{ s = int(log($1)/2log(2) - 1); if(s>14){{ s=14 }}; print s }}' )
+
+        # This should be min( 18, log2[ max( $genomelength / $nseqs, {params.readlength} ) ] )
+        genomeChrBinNbits=$( echo $genomelength $nseqs {params.readlength} | awk \
+                             '{{ s = $1 / $2; if(s < $3){{ s = $3 }}; s = log(s) / log(2); \
+                              if(s > 18){{ s = 18 }};print s }}' )        
+
+        ## Start STAR, backticks are used to allow comments in multi-line bash command
+        STAR \
+        --runMode genomeGenerate \
+        --genomeDir {output.index} \
+        --genomeFastaFiles {input.fasta} \
+        --runThreadN {threads} \
+        `# Options reducing computational load` \
+        --genomeSAindexNbases $genomeSAindexNbases        `# Very small genomes` \
+        --genomeChrBinNbits  $genomeChrBinNbits            `# Very many individual sequences (e.g.,transcriptome)`
+
+         echo "Done!"
+         """
+         
 rule star_index_genome:
     """
     Creates a STAR index file from a gzipped fasta file with either:
@@ -528,14 +513,24 @@
         echo "Done!"
         """
 
+rule gunzipReads:
+    output:
+        fastq = temp("results/{prefix}.fastq")
+    input:
+        fastq = "results/{prefix}.fastq.gz"
+    shell:
+        """
+        gunzip -c {input.fastq} > {output.fastq}
+        """
+
 rule star_map:
-    """
-    Under construction
-    """
+    """ Map PE RNAseq reads to indexed transcriptome or genome using STAR.
+    No estimation of read abundance/couots is deon in this step.
+    STAR options are selected to align with those in ST-pipeline."""
     input:
         R1 = "results/sortmerna/{sample}.{RNA}_fwd.fastq",
         R2 = "results/sortmerna/{sample}.{RNA}_rev.fastq",
-        index = "results/{reftype}/reference/star/{ref}.idx"
+        index = "resources/{reftype}/star/{ref}.idx"
     output:
         bam = "results/{reftype}/star/{ref}/{sample}.{RNA}.Aligned.sortedByCoord.out.bam",
 #        logout = "results/{reftype}/star/{ref}/{sample}.{RNA}.Log.out",
@@ -567,7 +562,8 @@
         --readFilesType Fastx \
         --limitBAMsortRAM 3826372101
 
-        # STAR \
+        ##
+        # STAR options explained\
         # --genomeDir {input.index} \
         # --readFilesIn {input.R1},{input.R2} \
         # --outFileNamePrefix {params.outprefix} \
@@ -588,7 +584,9 @@
         # --outMultimapperOrder Random        `# (STAR default: Old 2.4)` pick best alignemnt by random\
         # --outFilterMismatchNoverLmax 0.1    `# (STAR default: 0.3)` \
         # --readFilesType Fastx               `# (st default: SAM SE) (STAR default: fastx)` \
-        # --readFilesCommand -                `# (st default: samtools view -h)` 
+        # `#--readFilesCommand -                # (st default: samtools view -h)` \
+        # `# Limits recommended when running on UPPMAX (by STAR error message)` \
+        # --limitBAMsortRAM 3826372101 `# max avail RAM for BAM sorting (STAR default 0)
         # #for debugging
         # # --readMapNumber 1 
         # # Hardcoded by st_pipeline default STAR
@@ -600,11 +598,10 @@
 
 
         ls {params.outprefix}*
-#        rm -f *.sam
-#        rm -f *.progress.out
+        rm -f *.sam
+        rm -f *.progress.out
         echo "Done!"
         """
-<<<<<<< HEAD
 
 ###################
 ### READ COUNTS ###
@@ -636,9 +633,6 @@
             False                    # st-option: include_non_annotated (True/False*) include unannotated reads as '_nofeature'
         )" | python3
         """
-=======
-        
->>>>>>> 4dc59a5a
         
 ##################
 ### ANNOTATION ###
