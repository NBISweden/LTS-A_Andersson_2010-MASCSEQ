import os
from snakemake.utils import validate
from src.common import read_samples, assembly_input

include: "src/common.py"
container: "docker://continuumio/miniconda3:4.9.2"
configfile: prependWfd("config/config.yml")

validate(config, schema=prependWfd("config/config_schema.yml"), set_default=True)
samples = read_samples(config["sample_list"])

wildcard_constraints:
    assembler = "transabyss|trinity"

localrules:
    all,
    link,
    download_rna,
    multiqc,
    linkReferenceGenome,
    extractTranscriptsFromGenome,
    gunzipReads,
    busco_dl,
    busco,
    gffToGtf,
    htseqReadAnnotation,
    manualReadAnnotation,
    gunzipReads,
    sortBam,
    indexBam,
    manualReadCount,
    gffToBed,
    rseqcStrand

def busco_input(samples, config):
    files = []
    for sample, lineage in config["busco"]["sample_lineages"].items():
        if samples[sample]["type"] == "transcriptome":
            for assembler in config["assemblers"]:
                files.append(f"results/busco/{assembler}/{sample}/short_summary.specific.{lineage}.{sample}.txt")
    return files

def kallisto_output(samples, config):
    files = []
    for sample, vals in samples.items():
        t = samples[sample]["type"]
        if t == "genome":
            ref = samples[sample]["reference"]
            files.append(f"results/kallisto/{sample}/{ref}.mRNA.abundance.tsv")
        elif t == "transcriptome":
            files+=[f"results/kallisto/{sample}/{assembler}.mRNA.abundance.tsv" for assembler in config["assemblers"]]
    return files

def busco_input(samples, config):
    files = []
    for sample, lineage in config["busco"]["sample_lineages"].items():
        if samples[sample]["type"] == "transcriptome":
            for assembler in config["assemblers"]:
                files.append(f"results/busco/{assembler}/{sample}/short_summary.specific.{lineage}.{sample}.txt")
    return files

rule all:
    """Main rule for workflow"""
    input:
        "results/multiqc/multiqc.html",
        busco_input(samples, config)
        #kallisto_output(samples, config)

#####################
### PREPROCESSING ###
#####################

rule link:
    """Links input files so that naming is consistent within workflow"""
    input:
        lambda wildcards: samples[wildcards.sample][wildcards.R]
    output:
        temp("results/intermediate/{sample}_{R}.fastq.gz")
    params:
        i = lambda wildcards, input: os.path.abspath(input[0]),
        o = lambda wildcards, output: os.path.abspath(output[0])
    shell:
        """
        ln -s {params.i} {params.o}
        """

rule cutadapt:
    """Runs cutadapt on raw input files"""
    input:
        R1 = ancient("results/intermediate/{sample}_R1.fastq.gz"),
        R2 = ancient("results/intermediate/{sample}_R2.fastq.gz")
    output:
        R1 = "results/cutadapt/{sample}_R1.fastq.gz",
        R2 = "results/cutadapt/{sample}_R2.fastq.gz"
    log:
        "results/logs/cutadapt/{sample}.log"
    threads: 4
    params:
        R1_adapter = config["cutadapt"]["R1_adapter"],
        R2_adapter = config["cutadapt"]["R2_adapter"],
        minlen = config["cutadapt"]["minlen"]
    conda:
        "envs/cutadapt.yml"
    resources:
        runtime = lambda wildcards, attempt: attempt ** 2 * 60 * 2
    shell:
        """
        cutadapt -m {params.minlen} -j {threads} -a {params.R1_adapter} \
            -A {params.R2_adapter} -o {output.R1} -p {output.R2} \
            {input.R1} {input.R2} > {log} 2>&1
        """

rule download_rna:
    """Downloads RNA databases from SortMeRNA GitHub repo. 
    
    The db wildcard matches any *.fasta file, it gets expanded in the actual
    sortmerna rule below.
    """
    output:
        "resources/sortmerna/{db}.fasta"
    params:
        url_base = "https://raw.githubusercontent.com/biocore/sortmerna/master/data/rRNA_databases/",
        basename = lambda wildcards, output: os.path.basename(output[0]),
        outdir = lambda wildcards, output: os.path.dirname(output[0])
    log:
        "resources/sortmerna/{db}.log"
    shell:
        """
        mkdir -p {params.outdir}
        curl -L -o {output[0]} {params.url_base}/{params.basename} > {log} 2>&1
        """

rule sortmerna:
    """
    Runs sortmerna on the output from cutadapt.
    
    Here the db wildcard is expanded using all RNA files set in the config
    for sortmerna. The rule produces four output files:
    - fwd and rev files for reads aligned to any of the rRNA databases (rRNA)
    - fwd and rev files for reads not aligned to any of the databases (mRNA)
    Note that although we name the non-aligned fraction 'mRNA' it is in fact 
    just 'non_rRNA'. The 'paired_in' strategy means that if at least one read in
    a pair is flagged as rRNA, both are placed in the 'rRNA' fraction.
    """
    input:
        R1 = "results/cutadapt/{sample}_R1.fastq.gz",
        R2 = "results/cutadapt/{sample}_R2.fastq.gz",
        db = expand("resources/sortmerna/{db}.fasta",
            db = config["sortmerna"]["dbs"])
    output:
        rR1 = "results/sortmerna/{sample}.rRNA_fwd.fastq.gz",
        rR2 = "results/sortmerna/{sample}.rRNA_rev.fastq.gz",
        mR1 = "results/sortmerna/{sample}.mRNA_fwd.fastq.gz",
        mR2 = "results/sortmerna/{sample}.mRNA_rev.fastq.gz"
    log:
        runlog="results/logs/sortmerna/{sample}.log",
        reportlog="results/sortmerna/{sample}.log"
    params:
        string = lambda wildcards, input: " ".join([f"--ref {x}" for x in input.db]),
        workdir = "$TMPDIR/sortmerna/{sample}.wd",
        outdir = lambda wildcards, output: os.path.dirname(output.rR1)
    threads: 10
    conda:
        "envs/sortmerna.yml"
    resources:
        runtime = lambda wildcards, attempt: attempt ** 2 * 60 * 48
    shell:
        """
        if [ -z ${{TMPDIR+x}} ]; then TMPDIR=/scratch; fi
        rm -rf {params.workdir}
        mkdir -p {params.workdir}
        sortmerna --threads {threads} --workdir {params.workdir} --fastx \
            --reads {input.R1} --reads {input.R2} {params.string} --paired_in \
            --out2 --aligned {params.workdir}/{wildcards.sample}.rRNA \
            --other {params.workdir}/{wildcards.sample}.mRNA > {log.runlog} 2>&1
        gzip {params.workdir}/*.fastq
        mv {params.workdir}/*.gz {params.outdir}
        mv {params.workdir}/{wildcards.sample}.rRNA.log {log.reportlog}
        rm -rf {params.workdir}
        """
        
rule fastqc:
    input:
        R1 = "results/sortmerna/{sample}.{RNA}_fwd.fastq.gz",
        R2 = "results/sortmerna/{sample}.{RNA}_rev.fastq.gz"
    output:
        R1 = "results/fastqc/{sample}.{RNA}_fwd_fastqc.zip",
        R2 = "results/fastqc/{sample}.{RNA}_rev_fastqc.zip"
    log:
        "results/logs/fastqc/{sample}.{RNA}.log"
    params:
        dir = lambda wildcards, output: os.path.dirname(output.R1)
    resources:
        runtime=lambda wildcards, attempt: attempt ** 2 * 60
    conda:
        "envs/fastqc.yml"
    shell:
        """
        fastqc -q --noextract -o {params.dir} {input} >{log} 2>&1
        """

rule multiqc:
    input:
        expand("results/logs/cutadapt/{sample}.log",
            sample=samples.keys()),
        expand("results/sortmerna/{sample}.log",
            sample=samples.keys()),
        expand("results/fastqc/{sample}.{RNA}_{R}_fastqc.zip",
            sample=samples.keys(), R=["rev","fwd"], RNA=["mRNA","rRNA"])
    output:
        "results/multiqc/multiqc.html"
    log:
        "results/logs/multiqc/multiqc.log"
    params:
        outdir = lambda wildcards, output: os.path.dirname(output[0]),
        base = lambda wildcards, output: os.path.basename(output[0])
    conda:
        "envs/multiqc.yml"
    shell:
        """
        multiqc -o {params.outdir} -n {params.base} {input} > {log} 2>&1
        """

################
### ASSEMBLY ###
################

rule transabyss:
    input:
        R1 = "results/sortmerna/{sample}.mRNA_fwd.fastq.gz",
        R2 = "results/sortmerna/{sample}.mRNA_rev.fastq.gz"
    output:
        "results/transabyss/{sample}/{k}/{sample}.{k}-final.fa",
        "results/transabyss/{sample}/{k}/coverage.hist",
    log:
        "results/logs/transabyss/{sample}.{k}.log"
    conda:
        "envs/transabyss.yml"
    params:
        outdir = lambda wildcards, output: os.path.dirname(output[0]),
        tmpdir = "$TMPDIR/{sample}.transabyss",
        R1 = "$TMPDIR/{sample}.transabyss/R1",
        R2 = "$TMPDIR/{sample}.transabyss/R2"
    threads: config["transabyss"]["threads"]
    resources:
        runtime = lambda wildcards, attempt: attempt ** 2 * 60 * 150
    shell:
        """
        if [ -z ${{TMPDIR+x}} ]; then TMPDIR=/scratch; fi
        gunzip -c {input.R1} > {params.R1}
        gunzip -c {input.R2} > {params.R2}
        transabyss --pe {params.R1} {params.R2} -k {wildcards.k} \
            --outdir {params.tmpdir} --name {wildcards.sample}.{wildcards.k} \
            --threads {threads} >{log} 2>&1
        rm {params.R1} {params.R2}
        mv {params.tmpdir}/* {params.outdir}
        """

rule transabyss_merge:
    input:
        expand("results/transabyss/{{sample}}/{k}/{{sample}}.{k}-final.fa",
            k = config["transabyss"]["kmer"])
    output:
        "results/transabyss/{sample}/merged.fa"
    log:
        "results/logs/transabyss/{sample}.merge.log"
    conda:
        "envs/transabyss.yml"
    params:
        mink = min(config["transabyss"]["kmer"]),
        maxk = max(config["transabyss"]["kmer"]),
        i = lambda wildcards, input: sorted(input),
        prefix = [f"k{x}." for x in sorted(config["transabyss"]["kmer"])],
        tmpout = "$TMPDIR/{sample}.ta.merged.fa"
    threads: config["transabyss"]["threads"]
    resources:
        runtime = lambda wildcards, attempt: attempt ** 2 * 60 * 150
    shell:
        """
        if [ -z ${{TMPDIR+x}} ]; then TMPDIR=/scratch; fi
        transabyss-merge {params.i} --mink {params.mink} --maxk {params.maxk} \
            --out {params.tmpout} --threads {threads} --prefix {params.prefix} > {log} 2>&1
        mv {params.tmpout} {output}
        """

def trinity_strand_string(wildcards):
    try:
        strandness = samples[wildcards.sample]["strandness"]
    except KeyError:
        return ""
    if strandness == "sense":
        return "--SS_lib_type FR"
    elif strandness == "antisense":
        return "--SS_lib_type RF"

rule trinity:
    input:
        R1="results/sortmerna/{sample}.mRNA_fwd.fastq.gz",
        R2="results/sortmerna/{sample}.mRNA_rev.fastq.gz"
    output:
        "results/trinity/{sample}/Trinity.fasta"
    log:
        "results/logs/trinity/{sample}.log"
    conda:
        "envs/trinity.yml"
    threads: config["trinity"]["threads"]
    params:
        outdir = lambda wildcards, output: os.path.dirname(output[0]),
        ss_lib_type = trinity_strand_string,
        tmpdir = "$TMPDIR/{sample}.trinity",
        cpumem = config["mem_per_cpu"],
        R1 = "$TMPDIR/{sample}.trinity/R1",
        R2 = "$TMPDIR/{sample}.trinity/R2"
    resources:
        runtime = lambda wildcards, attempt: attempt ** 2 * 60 * 48
    shell:
        """
        if [ -z ${{TMPDIR+x}} ]; then TMPDIR=/scratch; fi
        gunzip -c {input.R1} > {params.R1}
        gunzip -c {input.R2} > {params.R2}
        max_mem=$(({params.cpumem} * {threads}))
        Trinity --seqType fq {params.ss_lib_type} --left {params.R1} --right {params.R2} --CPU {threads} --output {params.tmpdir} --max_memory ${{max_mem}}G > {log} 2>&1
        rm {params.R1} {params.R2}
        mv {params.tmpdir}/* {params.outdir}/
        """


###############
### MAPPING ###
###############

rule linkReferenceGenome:
    input:
        fasta = lambda wc: config["genome"][wc.ref]["fasta"],
        gff = lambda wc: config["genome"][wc.ref]["gff"]
    output:
        fasta = "resources/genome/{ref}.fasta.gz",
        gff = "resources/genome/{ref}.gff"
    log:
        "resources/logs/genome/reference/{ref}_linkReferenceGenome.log"
    params:
        fasta = prependPwd("resources/genome/reference/{ref}.fasta.gz"),
        gff = prependPwd("resources/genome/reference/{ref}.gff")
    shell:
        """
        exec &> {log}        
        
        ln -s  {input.fasta} {params.fasta}
        ln -s  {input.gff} {params.gff}

        """
        
        
rule extractTranscriptsFromGenome:
    input:
        fasta = "resources/genome/{ref}.fasta.gz",
        gff = "resources/genome/{ref}.gff"
    output:
        fasta = "resources/transcriptomeFromGenome/{ref}_transcriptsFromGenome.fasta.gz"
    log:
        "resources/logs/genome/{ref}_extractTranscriptsFromGenome.log"
    conda:
        "envs/gffread.yaml"
    threads: 1
    resources:
        runtime=lambda wildcards, attempt: attempt ** 2 * 60
    shell:
        """
        exec &> {log}        

        gffread {input.gff} -g {input.fasta} -w {output.fasta} -E -O
        # Additional mRNA-specific options -C -V -M 

        echo "Done!"
        """

# Mapping with kallisto
#   - works only with transcriptome reference files
#   - handles multimappers
#   - uses hashed pseudo-alignment approach (fast)
#   - outputs read abundance/counts directly (no extra program)
###############################################################
rule kallisto_index:
    """ Create an index for kallisto from a transcriptome (fasta file
    with transcript sequences). """
    """
    Index an assembly for kallisto mapping
    """
    input:
        fasta = "resources/{reftype}/{ref}.fasta.gz"
    output:
        index = "resources/{reftype, transcriptome.*}/kallisto/{ref}.idx"
    log:
        "resources/logs/{reftype}/kallisto/{ref}.index.log"
    conda:
        "envs/kallisto.yml"
    resources:
        runtime=lambda wildcards, attempt: attempt ** 2 * 60
    threads: 1
    shell:
        """
        exec &> {log}

        kallisto index \
        -i {output.index} \
        {input.fasta} 

        echo "Done!"
        """

rule kallisto_map:
    """ Map PE RNAseq reads to indexed transcriptome using kallisto.
    result in read abundance/counts output."""
    input:
        R1 = "results/sortmerna/{sample}.{RNA}_fwd.fastq.gz",
        R2 = "results/sortmerna/{sample}.{RNA}_rev.fastq.gz",
        index = "resources/{reftype}/kallisto/{ref}.idx"
    output:
        tsv = "results/{reftype, transcriptome.*}/kallisto/{ref}/{sample}.{RNA}.abundance.tsv",
        h5 = "results/{reftype}/kallisto/{ref}/{sample}.{RNA}.abundance.h5",
        info = "results/{reftype}/kallisto/{ref}/{sample}.{RNA}.run_info.json"
    log:
        "results/logs/{reftype}/kallisto/{ref}/{sample}.{RNA}.kallisto_map.log"
    params:
        out = "$TMPDIR/{ref}.{sample}.{RNA}"
    threads: 10
    resources:
        runtime = lambda wildcards,attempt: attempt ** 2 * 60
    conda:
        "envs/kallisto.yml"
    shell:
        """
        exec &> {log}

        kallisto quant \
        -i {input.index} \
        -o {params.out} \
        -t {threads} \
        {input.R1} {input.R2}

        # Change to informative file names
        mv {params.out}/abundance.tsv {output.tsv}
        mv {params.out}/abundance.h5 {output.h5}
        mv {params.out}/run_info.json {output.info}

        echo "Done!"
        """

rule star_index_transcriptome:
    """Creates a STAR index file from a gzipped fasta file of transcript sequences
    from a de novo transcriptome assembly or extracted from a reference genome.
    STAR options are selected to align with those in ST-pipeline."""
    input:
        fasta = "resources/{reftype}/{ref}.fasta.gz"
    output:
        index = directory("resources/{reftype, transcriptome.*}/star/{ref}.idx")
    log:
        "resources/logs/{reftype}/star/{ref}_star_index.log"
    params:
        genomedir = "resources/{reftype}/star/",
        readlength = 100 # not solved yet: int(samples["\{sample\}"]["read_length"]) # read length
    conda:
        "envs/star.yml"
    shell:
        """
        exec &> {log}

        ## get some parameter values from params and input files and use these to set
        ## recommended optionparameter values for STAR options
        sjdbOverhang=100 # avoid error unbound var; actually set below
        let sjdbOverhang={params.readlength}-1

        genomelength=$( cat {input.fasta} | \
           awk 'BEGIN{{ret=0}} !/>/ {{ret=ret+length($0)}} END{{print ret}}' )

        nseqs=$(cat {input.fasta} | grep -c ">")

        # This should be min( 14, log2[ $genomelength ] / 2 - 1 )
        genomeSAindexNbases=$( echo $genomelength| \
           awk '{{ s = int(log($1)/2log(2) - 1); if(s>14){{ s=14 }}; print s }}' )

        # This should be min( 18, log2[ max( $genomelength / $nseqs, {params.readlength} ) ] )
        genomeChrBinNbits=$( echo $genomelength $nseqs {params.readlength} | awk \
                             '{{ s = $1 / $2; if(s < $3){{ s = $3 }}; s = log(s) / log(2); \
                              if(s > 18){{ s = 18 }};print s }}' )

        ## Start STAR, backticks are used to allow comments in multi-line bash command
        STAR \
        --runMode genomeGenerate \
        --genomeDir {output.index} \
        --genomeFastaFiles {input.fasta} \
        --runThreadN {threads} \
        `# Options reducing computational load` \
        --genomeSAindexNbases $genomeSAindexNbases        `# Very small genomes` \
        --genomeChrBinNbits  $genomeChrBinNbits            `# Very many individual sequences (e.g.,transcriptome)`

         echo "Done!"
        """
         
rule star_index_genome:
    """
    Creates a STAR index file from a gzipped fasta file with either:
    - reference genome sequences, e.g., for chromosomes or contigs
    - transcript sequences from a de novo transcriptome assembly or 
      extracted from a reference genome (not yet implemented)
    """
    input:
        fasta = "resources/{reftype}/{ref}.fasta.gz",
        gff = "resources/{reftype}/{ref}.gff"
    output:
        index = directory("resources/{reftype}/star/{ref}.idx")
    log:
        "results/logs/{reftype}/{ref}_star_index.log"
    params:
        genomedir = "results/{reftype}/reference/star/",
        readlength = 100 # not solved yet: int(samples["\{sample\}"]["read_length"]) # read length
    conda:
        "envs/star.yml"
    resources:
        runtime=lambda wildcards, attempt: attempt ** 2 * 60 
    threads: 1
    shell:
        """
        exec &> {log}

        ## get some parameter values from params and input files and use these to set
        ## recommended optionparameter values for STAR options
        sjdbOverhang=100 # avoid error unbound var; actually set below
        let sjdbOverhang={params.readlength}-1

        genomelength=$( cat {input.fasta} | \
           awk 'BEGIN{{ret=0}} !/>/ {{ret=ret+length($0)}} END{{print ret}}' )

        nseqs=$(cat {input.fasta} | grep -c ">")
        
        # This should be min( 14, log2[ $genomelength ] / 2 - 1 )
        genomeSAindexNbases=$( echo $genomelength| \
           awk '{{ s = int(log($1)/2log(2) - 1); if(s>14){{ s=14 }}; print s }}' )

        # This should be min( 18, log2[ max( $genomelength / $nseqs, {params.readlength} ) ] )
        genomeChrBinNbits=$( echo $genomelength $nseqs {params.readlength} | awk \
                             '{{ s = $1 / $2; if(s < $3){{ s = $3 }}; s = log(s) / log(2); \
                              if(s > 18){{ s = 18 }};print s }}' )

        ## Start STAR, backticks are used to allow comments in multi-line bash command
        STAR \
        --runMode genomeGenerate \
        --genomeDir {output.index} \
        --genomeFastaFiles {input.fasta} \
        --runThreadN {threads} \
        `# Splice junction option` \
        --sjdbGTFfile {input.gff}                         `# Annotation file (for genome ref)` \
        --sjdbOverhang $sjdbOverhang                      `# nbases to use for splice junction signature` \
        --sjdbGTFfeatureExon exon                         `# What main feature to use from gff/gtf` \
        --sjdbGTFtagExonParentTranscript Parent           `# Parent main feature field name gff3` \
        `#--sjdbFileChrStartEnd path/to/splicejunctionfile  # Alternative Splice junction file (not used here)` \
        `# Options reducing computational load` \
        --genomeSAindexNbases $genomeSAindexNbases        `# Very small genomes` \
        --genomeChrBinNbits  $genomeChrBinNbits            `# Very many individual sequences (e.g.,transcriptome)`

        echo "Done!"
        """

rule gunzipReads:
    output:
        fastq = temp("results/{prefix}.fastq")
    input:
        fastq = "results/{prefix}.fastq.gz"
    shell:
        """
        gunzip -c {input.fastq} > {output.fastq}
        """

rule star_map:
    """ Map PE RNAseq reads to indexed transcriptome or genome using STAR.
    No estimation of read abundance/couots is deon in this step.
    STAR options are selected to align with those in ST-pipeline."""
    input:
        R1 = "results/sortmerna/{sample}.{RNA}_fwd.fastq",
        R2 = "results/sortmerna/{sample}.{RNA}_rev.fastq",
        index = "resources/{reftype}/star/{ref}.idx"
    output:
        bam = "results/{reftype}/star/{ref}/{sample}.{RNA}.Aligned.sortedByCoord.out.bam",
#        logout = "results/{reftype}/star/{ref}/{sample}.{RNA}.Log.out",
        logfinal = "results/{reftype}/star/{ref}/{sample}.{RNA}.Log.final.out",
        SJ = "results/{reftype}/star/{ref}/{sample}.{RNA}.SJ.out.tab",
    log:
        "results/logs/{reftype}/star/{ref}/{sample}.{RNA}.star_map.log"
    params:
        outprefix = "results/{reftype}/star/{ref}/{sample}.{RNA}."
    threads: 8
    resources:
        runtime = lambda wildcards, attempt: attempt ** 2 * 360
    conda:
        "envs/star.yml"
    shell:
        """
        exec &> {log}
        
        STAR \
        --genomeDir {input.index} \
        --readFilesIn {input.R1} {input.R2} \
        --outFileNamePrefix {params.outprefix} \
        --outFilterMultimapNmax 1 \
        --runThreadN {threads} \
        --outSAMtype BAM SortedByCoordinate \
        --outSAMmultNmax -1 \
        --outMultimapperOrder Random \
        --outFilterMismatchNoverLmax 0.1 \
        --readFilesType Fastx \
        --limitBAMsortRAM 3826372101

        ##
        # STAR options explained\
        # --genomeDir {input.index} \
        # --readFilesIn {input.R1},{input.R2} \
        # --outFileNamePrefix {params.outprefix} \
        # `#Adjustable in st_pipeline` \
        # --outFilterMultimapNmax 1    `# option disable_multimap == True -> 1 (deafult 20)` \
        # --runThreadN {threads}       `# option threads (default 8)` \
        # `#--clip3pNbases 0             # option inverse_mapping_rv_trimming (default 0)` \
        # `#--clip5pNbases 0             # option mapping_rv_trimming (default 0)` \
        # `#--alignEndsType EndToEnd     # option disable_clipping (default EndToEnd)` \
        # `#--alignIntronMin 1           # option min_intron_size (default 1)` \
        # `#--alignIntronMax 1           # option max_intron_size (default 20)` \
        # `#--outFilterMatchNmin 20      # option min_length_trimming (default 20)` \
        # `#--genomeLoad NoSharedMemory  # option star_genome_loading (default NoSharedMemory)` \
        # `#--limitBAMsortRAM 0          # option star_sort_mem_limit (default 0)` \
        # `# Hardcoded by st_pipeline non-default STAR` \
        # --outSAMtype BAM SortedByCoordinate `# (STAR default: SAM)` \
        # --outSAMmultNmax 1                  `# (st default: 1 one multimapper alignment reported; STAR default: -1=all multimappers reported)` \
        # --outMultimapperOrder Random        `# (STAR default: Old 2.4)` pick best alignemnt by random\
        # --outFilterMismatchNoverLmax 0.1    `# (STAR default: 0.3)` \
        # --readFilesType Fastx               `# (st default: SAM SE) (STAR default: fastx)` \
        # `#--readFilesCommand -                # (st default: samtools view -h)` \
        # `# Limits recommended when running on UPPMAX (by STAR error message)` \
        # --limitBAMsortRAM 3826372101 `# max avail RAM for BAM sorting (STAR default 0)
        # #for debugging
        # # --readMapNumber 1 
        # # Hardcoded by st_pipeline default STAR
        # #--outFilterType Normal \
        # #--outSAMorder Paired \
        # #--outSAMprimaryFlag OneBestScore \
        # #--readMatesLengthsIn NotEqual \
        # #--limitBAMsortRAM 3826372101 `# max avail RAM for BAM sorting (STAR default 0)


        ls {params.outprefix}*
        rm -f *.sam
        rm -f *.progress.out
        echo "Done!"
        """
###################
### READ COUNTS ###
###################
rule sortBam:
    """
    Index the sorted BAM files
    Output file to call could be, e.g.,
    miRNAseq/SMI416/SMI416_genemodel/bams/SMI416-R1.bam.bai
    """
    output:
        bam = "results/{prefix}.sortedByName.out.bam",
    input:
        bam = "results/{prefix}.sortedByCoord.out.bam"
    conda: "envs/samtools.yml"
    shadow: "shallow"
    log:  "results/{prefix}.sortBam.log" 
    shell:
        """
        exec &> {log}
        echo "Sorting bam"
        samtools --version
    	samtools sort -n {input} -o {output.bam} -O bam
        echo "Done"
        """
        
rule indexBam:
    """
    Index the sorted BAM files
    Output file to call could be, e.g.,
    miRNAseq/SMI416/SMI416_genemodel/bams/SMI416-R1.bam.bai
    """
    output:
        bai = "results/{prefix}.bam.bai"
    input:
        bam = "results/{prefix}.bam"
    conda: "envs/samtools.yml"
    shadow: "shallow"
    log:  "results/{prefix}.indexBam.log" 
    shell:
        """
        exec &> {log}
        echo "Indexing bam"
        samtools --version
        samtools index {input.bam}
        echo "Done"
        """
        
rule gffToGtf:
    input:
        gff = "resources/{prefix}.gff"
    output:
        gtf = "resources/{prefix}.gtf"
    log:
        "resources/logs/{prefix}_gffToGtf.log"
    conda:
        "envs/gffread.yaml"
    shell:
        """
        exec &> {log}        

        gffread {input.gff} -T -o {output.gtf}

        echo "Done!"
        """

rule gffToBed:
    input:
        gff = "resources/{prefix}.gff"
    output:
        bed = "resources/{prefix}.bed"
    log:
        "resources/logs/{prefix}_gffToBed.log"
    conda:
        "envs/bedops.yaml"
    shell:
        """
        exec &> {log}        

        gff2bed <{input.gff} > {output.bed}

        echo "Done!"
        """

rule rseqcStrand:
    input:
        bam = "results/{reftype}/star/{ref}/{sample}.{RNA}.Aligned.sortedByName.out.bam",
        bed = "resources/{reftype}/{ref}.bed"        
    output:
        txt = "results/{reftype}/star/{ref}/rseqc/{sample}.{RNA}.infer_experiment.txt"
    conda: "envs/bedops.yaml"
    shell:
        """
        infer_experiment.py \
        -i {input.bam} \
        -r {input.bed} \
        > {output.txt}
        """

        
rule htseqReadCount:
    input: 
        bam = "results/{reftype}/star/{ref}/{sample}.{RNA}.Aligned.sortedByName.out.bam",
#        bai = "results/{reftype}/star/{ref}/{sample}.{RNA}.Aligned.sortedByName.out.bam.bai",
        gtf = "resources/{reftype}/{ref}.gtf"
    output:
        counts = "results/{reftype, genome.*}/star/{ref}/{sample}.{RNA}.counts.tsv",
    log:
        "results/logs/{reftype}/star/{ref}/{sample}.{RNA}.htseqReadAnnotation.log"
    params:
<<<<<<< HEAD
        strandness = lambda wc: "yes" if samples[wc.sample]["strandness"] == "forward" else "reverse" # TODO: add option not stranded
=======
        order = "name", 
        strandedness = lambda wc: "yes" if samples[wc.sample]["strandedness"] == "sense" else "reverse" if samples[wc.sample]["strandedness"] == "antisense" else "no", # TODO: add option not stranded
        minQuality = 0, 
        feature = "exon",
        superFeature = "gene_id",
        htseqMode = "intersection-nonempty",
        htseqAmbiguous = "none",
        multiMappers = "ignore" 
    threads: 1
    resources:
        runtime = lambda wildcards, attempt: attempt ** 2 * 60
>>>>>>> 3194c26a
    conda:
        "envs/htseq.yml"
    shell:
        """
<<<<<<< HEAD
        echo -e "
        from src.htseq import *
        annotateReads(
            {input.bam},
            {input.gff},
            {output.bam},
            {output.discarded},
            "intersection-nonempty", # st-option: htseq_mode (union/intersection-strict/intersection-nonempty*) [!= multimappers]
            {params.strandness},     # st-option: strandness (yes*[=forward]/no/reverse)
            False,                   # st-option: htseq_no_ambiguous (True/False*) discard htseqs ambiguous annotations
            False                    # st-option: include_non_annotated (True/False*) include unannotated reads as '_nofeature'
        )" | python3
=======
        exec &> {log}
        htseq-count --version
        
        htseq-count \
        --format=bam \
        --order={params.order} \
        --stranded={params.strandedness} \
        -a {params.minQuality} \
        --type={params.feature} \
        --idattr={params.superFeature} \
        --mode={params.htseqMode} \
        --nonunique={params.htseqAmbiguous} \
        --secondary-alignments={params.multiMappers} \
        {input.bam} {input.gtf} > {output.counts}

        # Comments on some options
        #--order # htseq default: 'name'; how reads are ordered in input.bam (samtools sort -n ->== "name")
        #--mode {params.htseqMode} # st default: 'intersection_nonempty', htseq default: 'union' what to do if the read maps to several features (in practice this is to use  union or intersection)
        #--nonunique # not used in st-pipeline, defaults to 'none' = ignore ambiguous, but mark them as ambiguous ('all' = _unweighted_ counts to all features for ambiguous)
        #--secondary-alignments # not used in st-pipeline, htseq default: unclear; 'ignore'= ignore multimappers; 'score'=distribute multimappers?

>>>>>>> 3194c26a
        """

rule manualReadCount:
    input: 
        bam = "results/{reftype}/star/{ref}/{sample}.{RNA}.Aligned.sortedByName.out.bam",
        #bai = "results/{reftype}/star/{ref}/{sample}.{RNA}.Aligned.sortedByName.out.bam.bai"
    output:
        counts = "results/{reftype, transcriptome.*}/star/{ref}/{sample}.{RNA}.counts.tsv"
    params:
        mapq = 0,
        minQuality = 0
    log:
        "results/logs/{reftype}/star/{ref}/{sample}.{RNA}.manualReadCount.log"
    conda:
        "envs/pysam.yml"
    script: "src/manualReadCount.py"

        
rule htseqReadAnnotation:
    input: 
        bam = "results/{reftype}/star/{ref}/{sample}.{RNA}.Aligned.sortedByCoord.out.bam",
        #bai = "results/{reftype}/star/{ref}/{sample}.{RNA}.Aligned.sortedByCoord.out.bam.bai",
        gtf = "resources/{reftype}/{ref}.gtf"
    output:
        bam = "results/{reftype, genome.*}/star/{ref}/{sample}.{RNA}.annotated.bam",
        discarded = "results/{reftype}/star/{ref}/{sample}.{RNA}.annotated_discarded.bam",
    log:
        "results/logs/{reftype}/star/{ref}/{sample}.{RNA}.htseqReadAnnotation.log"
    params:
        stpipelineLocation = config["stpipelineLocation"],
        strandedness = lambda wc: "yes" if samples[wc.sample]["strandedness"] == "forward" else "reverse", # TODO: add option not stranded
        htseq_idattr = "gene_id"
    threads: 1
    resources:
        runtime = lambda wildcards, attempt: attempt ** 2 * 60
    conda:
        "envs/htseq.yml"
    script: "src/htseqReadAnnotation.py"

rule createDataset:
    input: 
        bam = "results/{reftype}/star/{ref}/{sample}.{RNA}.Aligned.sortedByCoord.out.bam",
        #bai = "results/{reftype}/star/{ref}/{sample}.{RNA}.Aligned.sortedByCoord.out.bam.bai",
        gtf = "resources/{reftype}/{ref}.gtf"
    output:
        bam = "results/{reftype, genome.*}/star/{ref}/{sample}.{RNA}.annotated.bam",
        discarded = "results/{reftype}/star/{ref}/{sample}.{RNA}.annotated_discarded.bam",
    log:
        "results/logs/{reftype}/star/{ref}/{sample}.{RNA}.htseqReadAnnotation.log"
    params:
        stpipelineLocation = config["stpipelineLocation"],
        strandedness = lambda wc: "yes" if samples[wc.sample]["strandedness"] == "forward" else "reverse", # TODO: add option not stranded
        htseq_idattr = "gene_id"
    threads: 1
    resources:
        runtime = lambda wildcards, attempt: attempt ** 2 * 60
    conda:
        "envs/htseq.yml"
    script: "src/htseqReadAnnotation.py"

'''
rule manualReadAnnotation:
    input: 
        bam = "results/{reftype}/star/{ref}/{sample}.{RNA}.Aligned.sortedByCoord.out.bam",
        bai = "results/{reftype}/star/{ref}/{sample}.{RNA}.Aligned.sortedByCoord.out.bam.bai"
    output:
        bam = "results/{reftype, transcriptome.*}/star/{ref}/{sample}.{RNA}.annotated.bam"
    conda:
        "envs/pysam.yml"
    shell:"""
python - <<EOF 
import pysam
# Iterate the BAM file to set the gene name as the transcriptome's entry
flag_read = "rb"
flag_write = "wb"
infile = pysam.AlignmentFile("{input.bam}", flag_read)
outfile = pysam.AlignmentFile("{output.bam}", flag_write, template=infile)
for rec in infile.fetch(until_eof=True):
    # NOTE chrom may have to be trimmed to 250 characters max
    chrom = infile.getrname(rec.reference_id).split()[0]
    rec.set_tag("XF", chrom, "Z")
    outfile.write(rec)
infile.close()
outfile.close()
EOF
""
'''





###################
### ASSEMBLY QC ###
###################
rule detonate:
    input:
        R1 = "results/sortmerna/{sample}.mRNA_fwd.fastq.gz",
        R2 = "results/sortmerna/{sample}.mRNA_rev.fastq.gz",
        fa = assembly_input
    output:
        "results/detonate/{assembler}/{sample}/{sample}.genes.results",
        "results/detonate/{assembler}/{sample}/{sample}.isoforms.results",
        "results/detonate/{assembler}/{sample}/{sample}.score",
        "results/detonate/{assembler}/{sample}/{sample}.score.genes.results",
        "results/detonate/{assembler}/{sample}/{sample}.score.isoforms.results",
        directory("results/detonate/{assembler}/{sample}/{sample}.stat")
    log:
        "results/logs/detonate/{sample}.{assembler}.log"
    params:
        outdir = lambda wildcards, output: os.path.dirname(output[1]),
        read_length = config["read_length"]
    conda:
        "envs/detonate.yml"
    threads: 10
    resources:
        runtime = lambda wildcards, attempt: attempt ** 2 * 60 * 10
    shell:
        """
        rsem-eval-calculate-score {input.R1},{input.R2} {input.fa} \
            {params.outdir}/{wildcards.sample} {params.read_length} -p {threads} >{log} 2>&1
        """


##################
### ANNOTATION ###
##################

def genetic_code(wildcards):
    try:
        return config["transdecode"]["genetic_codes"][wildcards.sample]
    except KeyError:
        return "Universal"

rule transdecoder_longorfs:
    input:
        assembly_input
    output:
        expand("results/transdecoder/{{assembler}}/{{sample}}/{f}",
            f = ["base_freqs.dat", "longest_orfs.cds", "longest_orfs.gff3", "longest_orfs.pep"]),
    params:
        gencode=lambda wildcards: genetic_code(wildcards),
        tmpdir="$TMPDIR/{assembler}.{sample}",
        ln="$TMPDIR/{assembler}.{sample}/{sample}",
        fa=lambda wildcards, input: os.path.abspath(input[0]),
        outdir=lambda wildcards, output: os.path.dirname(output[0])
    log: "results/logs/transdecoder/{assembler}.{sample}.longorfs.log"
    conda: "envs/transdecoder.yml"
    shadow: "full"
    resources:
        runtime = lambda wildcards, attempt: attempt ** 2 * 60 * 48
    shell:
        """
        exec &> {log}
        if [ -z ${{TMPDIR+x}} ]; then TMPDIR=/scratch; fi
        mkdir -p {params.tmpdir}
        ln -s {params.fa} {params.ln}
        TransDecoder.LongOrfs -G {params.gencode} -O {params.outdir} -t {params.ln}
        rm -rf {params.tmpdir}
        """

rule transdecoder_predict:
    input:
        assembly_input,
        expand("results/transdecoder/{{assembler}}/{{sample}}/{f}",
            f=["base_freqs.dat", "longest_orfs.cds", "longest_orfs.gff3", "longest_orfs.pep"])
    output:
        expand("results/transdecoder/{{assembler}}/{{sample}}/{{sample}}.transdecoder.{suffix}",
            suffix=["bed", "cds", "gff3", "pep"])
    params:
        gencode=lambda wildcards: genetic_code(wildcards),
        tmpdir="$TMPDIR/{assembler}.{sample}",
        ln="$TMPDIR/{assembler}.{sample}/{sample}",
        fa=lambda wildcards, input: os.path.abspath(input[0]),
        outdir=lambda wildcards, output: os.path.dirname(output[0])
    log: "results/logs/transdecoder/{assembler}.{sample}.predict.log"
    conda: "envs/transdecoder.yml"
    shadow: "full"
    resources:
        runtime = lambda wildcards, attempt: attempt ** 2 * 60 * 48
    shell:
        """
        exec &> {log}
        if [ -z ${{TMPDIR+x}} ]; then TMPDIR=/scratch; fi
        mkdir -p {params.tmpdir}
        ln -s {params.fa} {params.ln}
        TransDecoder.Predict -t {params.ln} -O {params.outdir} -G {params.gencode}
        mv {wildcards.sample}.transdecoder* {params.outdir}
        rm -r {params.tmpdir}
        """

rule busco_dl:
    output:
        files = expand("resources/busco/lineages/{{lineage}}/{f}",
            f = ["ancestral", "ancestral_variants", "dataset.cfg",
                 "lengths_cutoff", "links_to_ODB10.txt", "refseq_db.faa.gz",
                 "scores_cutoff"]),
        flag = touch("resources/busco/{lineage}.done")
    params:
        url = lambda wildcards: config["busco"]["lineages"][wildcards.lineage]["url"],
        outdir = lambda wildcards, output: f"{os.path.dirname(output.flag)}/lineages",
        tmpfile = lambda wildcards: f"$TMPDIR/{wildcards.lineage}.tar.gz"
    log: "results/logs/busco/{lineage}.download.log"
    shell:
        """
        if [ -z ${{TMPDIR+x}} ]; then TMPDIR=/scratch; fi
        mkdir -p {params.outdir}
        curl -L -o {params.tmpfile} {params.url} > {log} 2>&1
        tar -C {params.outdir} -xf {params.tmpfile}
        rm -r {params.tmpfile}
        """

rule busco:
    input:
        busco_input(samples, config)

rule run_busco:
    input:
        fa = "results/transdecoder/{assembler}/{sample}/{sample}.transdecoder.pep",
        flag = "resources/busco/{lineage}.done",
    output:
        "results/busco/{assembler}/{sample}/short_summary.specific.{lineage}.{sample}.txt"
    log: "results/logs/busco/{sample}.{assembler}.{lineage}.log"
    conda: "envs/busco.yml"
    params:
        dlpath = lambda wildcards, input: os.path.dirname(input.flag),
        tmpdir = "$TMPDIR/busco.{assembler}.{sample}",
        outdir = lambda wildcards, output: os.path.dirname(output[0])
    resources:
        runtime = lambda wildcards, attempt: attempt ** 2 * 60 * 24
    threads: 10
    shadow: "shallow"
    shell:
        """
        exec &> {log}
        if [ -z ${{TMPDIR+x}} ]; then TMPDIR=/scratch; fi
        mkdir -p {params.tmpdir}
        busco -f --offline --download_path {params.dlpath} -l {wildcards.lineage} \
            -i {input.fa} -m proteins --out_path {params.tmpdir} \
            -o {wildcards.sample} -c {threads} > {log} 2>&1
        rsync -azv {params.tmpdir}/{wildcards.sample}/* {params.outdir}/
        rm -rf {params.tmpdir}
        """<|MERGE_RESOLUTION|>--- conflicted
+++ resolved
@@ -178,7 +178,7 @@
         mv {params.workdir}/{wildcards.sample}.rRNA.log {log.reportlog}
         rm -rf {params.workdir}
         """
-        
+
 rule fastqc:
     input:
         R1 = "results/sortmerna/{sample}.{RNA}_fwd.fastq.gz",
@@ -665,7 +665,7 @@
         bam = "results/{prefix}.sortedByCoord.out.bam"
     conda: "envs/samtools.yml"
     shadow: "shallow"
-    log:  "results/{prefix}.sortBam.log" 
+    log:  "results/{prefix}.sortBam.log"
     shell:
         """
         exec &> {log}
@@ -674,7 +674,7 @@
     	samtools sort -n {input} -o {output.bam} -O bam
         echo "Done"
         """
-        
+
 rule indexBam:
     """
     Index the sorted BAM files
@@ -687,7 +687,7 @@
         bam = "results/{prefix}.bam"
     conda: "envs/samtools.yml"
     shadow: "shallow"
-    log:  "results/{prefix}.indexBam.log" 
+    log:  "results/{prefix}.indexBam.log"
     shell:
         """
         exec &> {log}
@@ -696,7 +696,7 @@
         samtools index {input.bam}
         echo "Done"
         """
-        
+
 rule gffToGtf:
     input:
         gff = "resources/{prefix}.gff"
@@ -736,7 +736,7 @@
 rule rseqcStrand:
     input:
         bam = "results/{reftype}/star/{ref}/{sample}.{RNA}.Aligned.sortedByName.out.bam",
-        bed = "resources/{reftype}/{ref}.bed"        
+        bed = "resources/{reftype}/{ref}.bed"
     output:
         txt = "results/{reftype}/star/{ref}/rseqc/{sample}.{RNA}.infer_experiment.txt"
     conda: "envs/bedops.yaml"
@@ -748,9 +748,9 @@
         > {output.txt}
         """
 
-        
+
 rule htseqReadCount:
-    input: 
+    input:
         bam = "results/{reftype}/star/{ref}/{sample}.{RNA}.Aligned.sortedByName.out.bam",
 #        bai = "results/{reftype}/star/{ref}/{sample}.{RNA}.Aligned.sortedByName.out.bam.bai",
         gtf = "resources/{reftype}/{ref}.gtf"
@@ -759,39 +759,21 @@
     log:
         "results/logs/{reftype}/star/{ref}/{sample}.{RNA}.htseqReadAnnotation.log"
     params:
-<<<<<<< HEAD
-        strandness = lambda wc: "yes" if samples[wc.sample]["strandness"] == "forward" else "reverse" # TODO: add option not stranded
-=======
-        order = "name", 
+        order = "name",
         strandedness = lambda wc: "yes" if samples[wc.sample]["strandedness"] == "sense" else "reverse" if samples[wc.sample]["strandedness"] == "antisense" else "no", # TODO: add option not stranded
-        minQuality = 0, 
+        minQuality = 0,
         feature = "exon",
         superFeature = "gene_id",
         htseqMode = "intersection-nonempty",
         htseqAmbiguous = "none",
-        multiMappers = "ignore" 
+        multiMappers = "ignore"
     threads: 1
     resources:
         runtime = lambda wildcards, attempt: attempt ** 2 * 60
->>>>>>> 3194c26a
     conda:
         "envs/htseq.yml"
     shell:
         """
-<<<<<<< HEAD
-        echo -e "
-        from src.htseq import *
-        annotateReads(
-            {input.bam},
-            {input.gff},
-            {output.bam},
-            {output.discarded},
-            "intersection-nonempty", # st-option: htseq_mode (union/intersection-strict/intersection-nonempty*) [!= multimappers]
-            {params.strandness},     # st-option: strandness (yes*[=forward]/no/reverse)
-            False,                   # st-option: htseq_no_ambiguous (True/False*) discard htseqs ambiguous annotations
-            False                    # st-option: include_non_annotated (True/False*) include unannotated reads as '_nofeature'
-        )" | python3
-=======
         exec &> {log}
         htseq-count --version
         
@@ -813,11 +795,10 @@
         #--nonunique # not used in st-pipeline, defaults to 'none' = ignore ambiguous, but mark them as ambiguous ('all' = _unweighted_ counts to all features for ambiguous)
         #--secondary-alignments # not used in st-pipeline, htseq default: unclear; 'ignore'= ignore multimappers; 'score'=distribute multimappers?
 
->>>>>>> 3194c26a
         """
 
 rule manualReadCount:
-    input: 
+    input:
         bam = "results/{reftype}/star/{ref}/{sample}.{RNA}.Aligned.sortedByName.out.bam",
         #bai = "results/{reftype}/star/{ref}/{sample}.{RNA}.Aligned.sortedByName.out.bam.bai"
     output:
@@ -831,9 +812,9 @@
         "envs/pysam.yml"
     script: "src/manualReadCount.py"
 
-        
+
 rule htseqReadAnnotation:
-    input: 
+    input:
         bam = "results/{reftype}/star/{ref}/{sample}.{RNA}.Aligned.sortedByCoord.out.bam",
         #bai = "results/{reftype}/star/{ref}/{sample}.{RNA}.Aligned.sortedByCoord.out.bam.bai",
         gtf = "resources/{reftype}/{ref}.gtf"
@@ -844,7 +825,7 @@
         "results/logs/{reftype}/star/{ref}/{sample}.{RNA}.htseqReadAnnotation.log"
     params:
         stpipelineLocation = config["stpipelineLocation"],
-        strandedness = lambda wc: "yes" if samples[wc.sample]["strandedness"] == "forward" else "reverse", # TODO: add option not stranded
+        strandness = lambda wc: "yes" if samples[wc.sample]["strandedness"] == "forward" else "reverse", # TODO: add option not stranded
         htseq_idattr = "gene_id"
     threads: 1
     resources:
@@ -854,7 +835,7 @@
     script: "src/htseqReadAnnotation.py"
 
 rule createDataset:
-    input: 
+    input:
         bam = "results/{reftype}/star/{ref}/{sample}.{RNA}.Aligned.sortedByCoord.out.bam",
         #bai = "results/{reftype}/star/{ref}/{sample}.{RNA}.Aligned.sortedByCoord.out.bam.bai",
         gtf = "resources/{reftype}/{ref}.gtf"
@@ -865,7 +846,7 @@
         "results/logs/{reftype}/star/{ref}/{sample}.{RNA}.htseqReadAnnotation.log"
     params:
         stpipelineLocation = config["stpipelineLocation"],
-        strandedness = lambda wc: "yes" if samples[wc.sample]["strandedness"] == "forward" else "reverse", # TODO: add option not stranded
+        strandness = lambda wc: "yes" if samples[wc.sample]["strandedness"] == "forward" else "reverse", # TODO: add option not stranded
         htseq_idattr = "gene_id"
     threads: 1
     resources:
