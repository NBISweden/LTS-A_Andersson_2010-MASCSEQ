
import os
from snakemake.utils import validate
from src.common import read_samples, assembly_input

include: "src/common.py"
container: "docker://continuumio/miniconda3:4.9.2"
configfile: prependWfd("config/config.yml")

validate(config, schema=prependWfd("config/config_schema.yml"), set_default=True)
samples = read_samples(prependWfd(config["sample_list"]))

wildcard_constraints:
    assembler = "transabyss|trinity"

localrules: all, link, download_rna, multiqc, linkReferenceGenome, extractTranscriptsFromGenome, gunzipReads, busco_dl, busco

# def kallisto_output(samples, config): # Needs to be updated
#     files = []
#     for sample, vals in samples.items():
#         t = samples[sample]["type"]
#         if t == "genome":
#             ref = samples[sample]["reference"]
#             files.append(f"results/kallisto/{sample}/{ref}.mRNA.abundance.tsv")
#         elif t == "transcriptome":
#             files+=[f"results/kallisto/{sample}/{assembler}.mRNA.abundance.tsv" for assembler in config["assemblers"]]
#     return files

def busco_input(samples, config):
    files = []
    for sample, lineage in config["busco"]["sample_lineages"].items():
        if samples[sample]["type"] == "transcriptome":
            for assembler in config["assemblers"]:
                files.append(f"results/busco/{assembler}/{sample}/short_summary.specific.{lineage}.{sample}.txt")
    return files

rule all:
    """Main rule for workflow"""
    input:
        "results/multiqc/multiqc.html",
        #kallisto_output(samples, config)

#####################
### PREPROCESSING ###
#####################

rule link:
    """Links input files so that naming is consistent within workflow"""
    input:
        lambda wildcards: samples[wildcards.sample][wildcards.R]
    output:
        temp("results/intermediate/{sample}_{R}.fastq.gz")
    params:
        i = lambda wildcards, input: os.path.abspath(input[0]),
        o = lambda wildcards, output: os.path.abspath(output[0])
    shell:
        """
        ln -s {params.i} {params.o}
        """

rule cutadapt:
    """Runs cutadapt on raw input files"""
    input:
        R1 = ancient("results/intermediate/{sample}_R1.fastq.gz"),
        R2 = ancient("results/intermediate/{sample}_R2.fastq.gz")
    output:
        R1 = "results/cutadapt/{sample}_R1.fastq.gz",
        R2 = "results/cutadapt/{sample}_R2.fastq.gz"
    log:
        "results/logs/cutadapt/{sample}.log"
    threads: 4
    params:
        R1_adapter = config["cutadapt"]["R1_adapter"],
        R2_adapter = config["cutadapt"]["R2_adapter"],
        minlen = config["cutadapt"]["minlen"]
    conda:
        "envs/cutadapt.yml"
    resources:
        runtime = lambda wildcards, attempt: attempt ** 2 * 60 * 2
    shell:
        """
        cutadapt -m {params.minlen} -j {threads} -a {params.R1_adapter} \
            -A {params.R2_adapter} -o {output.R1} -p {output.R2} \
            {input.R1} {input.R2} > {log} 2>&1
        """

rule download_rna:
    """Downloads RNA databases from SortMeRNA GitHub repo. 
    
    The db wildcard matches any *.fasta file, it gets expanded in the actual
    sortmerna rule below.
    """
    output:
        "resources/sortmerna/{db}.fasta"
    params:
        url_base = "https://raw.githubusercontent.com/biocore/sortmerna/master/data/rRNA_databases/",
        basename = lambda wildcards, output: os.path.basename(output[0]),
        outdir = lambda wildcards, output: os.path.dirname(output[0])
    log:
        "resources/sortmerna/{db}.log"
    shell:
        """
        mkdir -p {params.outdir}
        curl -L -o {output[0]} {params.url_base}/{params.basename} > {log} 2>&1
        """

rule sortmerna:
    """
    Runs sortmerna on the output from cutadapt.
    
    Here the db wildcard is expanded using all RNA files set in the config
    for sortmerna. The rule produces four output files:
    - fwd and rev files for reads aligned to any of the rRNA databases (rRNA)
    - fwd and rev files for reads not aligned to any of the databases (mRNA)
    Note that although we name the non-aligned fraction 'mRNA' it is in fact 
    just 'non_rRNA'. The 'paired_in' strategy means that if at least one read in
    a pair is flagged as rRNA, both are placed in the 'rRNA' fraction.
    """
    input:
        R1 = "results/cutadapt/{sample}_R1.fastq.gz",
        R2 = "results/cutadapt/{sample}_R2.fastq.gz",
        db = expand("resources/sortmerna/{db}.fasta",
            db = config["sortmerna"]["dbs"])
    output:
        rR1 = "results/sortmerna/{sample}.rRNA_fwd.fastq.gz",
        rR2 = "results/sortmerna/{sample}.rRNA_rev.fastq.gz",
        mR1 = "results/sortmerna/{sample}.mRNA_fwd.fastq.gz",
        mR2 = "results/sortmerna/{sample}.mRNA_rev.fastq.gz"
    log:
        runlog="results/logs/sortmerna/{sample}.log",
        reportlog="results/sortmerna/{sample}.log"
    params:
        string = lambda wildcards, input: " ".join([f"--ref {x}" for x in input.db]),
        workdir = "$TMPDIR/sortmerna/{sample}.wd",
        outdir = lambda wildcards, output: os.path.dirname(output.rR1)
    threads: 10
    conda:
        "envs/sortmerna.yml"
    resources:
        runtime = lambda wildcards, attempt: attempt ** 2 * 60 * 48
    shell:
        """
        if [ -z ${{TMPDIR+x}} ]; then TMPDIR=/scratch; fi
        rm -rf {params.workdir}
        mkdir -p {params.workdir}
        sortmerna --threads {threads} --workdir {params.workdir} --fastx \
            --reads {input.R1} --reads {input.R2} {params.string} --paired_in \
            --out2 --aligned {params.workdir}/{wildcards.sample}.rRNA \
            --other {params.workdir}/{wildcards.sample}.mRNA > {log.runlog} 2>&1
        gzip {params.workdir}/*.fastq
        mv {params.workdir}/*.gz {params.outdir}
        mv {params.workdir}/{wildcards.sample}.rRNA.log {log.reportlog}
        rm -rf {params.workdir}
        """

rule fastqc:
    input:
        R1 = "results/sortmerna/{sample}.{RNA}_fwd.fastq.gz",
        R2 = "results/sortmerna/{sample}.{RNA}_rev.fastq.gz"
    output:
        R1 = "results/fastqc/{sample}.{RNA}_fwd_fastqc.zip",
        R2 = "results/fastqc/{sample}.{RNA}_rev_fastqc.zip"
    log:
        "results/logs/fastqc/{sample}.{RNA}.log"
    params:
        dir = lambda wildcards, output: os.path.dirname(output.R1)
    resources:
        runtime=lambda wildcards, attempt: attempt ** 2 * 60
    conda:
        "envs/fastqc.yml"
    shell:
        """
        fastqc -q --noextract -o {params.dir} {input} >{log} 2>&1
        """

rule multiqc:
    input:
        expand("results/logs/cutadapt/{sample}.log",
            sample=samples.keys()),
        expand("results/sortmerna/{sample}.log",
            sample=samples.keys()),
        expand("results/fastqc/{sample}.{RNA}_{R}_fastqc.zip",
            sample=samples.keys(), R=["rev","fwd"], RNA=["mRNA","rRNA"])
    output:
        "results/multiqc/multiqc.html"
    log:
        "results/logs/multiqc/multiqc.log"
    params:
        outdir = lambda wildcards, output: os.path.dirname(output[0]),
        base = lambda wildcards, output: os.path.basename(output[0])
    conda:
        "envs/multiqc.yml"
    shell:
        """
        multiqc -o {params.outdir} -n {params.base} {input} > {log} 2>&1
        """

################
### ASSEMBLY ###
################

rule transabyss:
    input:
        R1 = "results/sortmerna/{sample}.mRNA_fwd.fastq.gz",
        R2 = "results/sortmerna/{sample}.mRNA_rev.fastq.gz"
    output:
        "results/transabyss/{sample}/{k}/{sample}.{k}-final.fa",
        "results/transabyss/{sample}/{k}/coverage.hist",
    log:
        "results/logs/transabyss/{sample}.{k}.log"
    conda:
        "envs/transabyss.yml"
    params:
        outdir = lambda wildcards, output: os.path.dirname(output[0]),
        tmpdir = "$TMPDIR/{sample}.transabyss"
    threads: config["transabyss"]["threads"]
    resources:
        runtime = lambda wildcards, attempt: attempt ** 2 * 60 * 150
    shell:
        """
        if [ -z ${{TMPDIR+x}} ]; then TMPDIR=/scratch; fi
        transabyss --pe {input.R1} {input.R2} -k {wildcards.k} \
            --outdir {params.tmpdir} --name {wildcards.sample}.{wildcards.k} \
            --threads {threads} >{log} 2>&1
        mv {params.tmpdir}/* {params.outdir}
        """

rule transabyss_merge:
    input:
        expand("results/transabyss/{{sample}}/{k}/{{sample}}.{k}-final.fa",
            k = config["transabyss"]["kmer"])
    output:
        "results/transabyss/{sample}/merged.fa"
    log:
        "results/logs/transabyss/{sample}.merge.log"
    conda:
        "envs/transabyss.yml"
    params:
        mink = min(config["transabyss"]["kmer"]),
        maxk = max(config["transabyss"]["kmer"]),
        i = lambda wildcards, input: sorted(input),
        prefix = [f"k{x}." for x in sorted(config["transabyss"]["kmer"])],
        tmpout = "$TMPDIR/{sample}.ta.merged.fa"
    threads: config["transabyss"]["threads"]
    resources:
        runtime = lambda wildcards, attempt: attempt ** 2 * 60 * 150
    shell:
        """
        if [ -z ${{TMPDIR+x}} ]; then TMPDIR=/scratch; fi
        transabyss-merge {params.i} --mink {params.mink} --maxk {params.maxk} \
            --out {params.tmpout} --threads {threads} --prefix {params.prefix} > {log} 2>&1
        mv {params.tmpout} {output}
        """

rule trinity:
    input:
        R1="results/sortmerna/{sample}.mRNA_fwd.fastq.gz",
        R2="results/sortmerna/{sample}.mRNA_rev.fastq.gz"
    output:
        "results/trinity/{sample}/Trinity.fasta"
    log:
        "results/logs/trinity/{sample}.log"
    conda:
        "envs/trinity.yml"
    threads: config["trinity"]["threads"]
    params:
        outdir = lambda wildcards, output: os.path.dirname(output[0]),
        tmpdir = "$TMPDIR/{sample}.trinity",
        cpumem = config["mem_per_cpu"]
    resources:
        runtime = lambda wildcards, attempt: attempt ** 2 * 60 * 150
    shell:
        """
        if [ -z ${{TMPDIR+x}} ]; then TMPDIR=/scratch; fi
        max_mem=$(({params.cpumem} * {threads}))
        Trinity --seqType fq --left {input.R1} --right {input.R2} --CPU {threads} --output {params.tmpdir} --max_memory ${{max_mem}}G > {log} 2>&1
        mv {params.tmpdir}/* {params.outdir}/
        """


###############
### MAPPING ###
###############

rule linkReferenceGenome:
    """ Softlink external reference genome files """
    input:
        fasta = lambda wc: config["genome"][wc.ref]["fasta"],
        gff = lambda wc: config["genome"][wc.ref]["gff"]
    output:
        fasta = "resources/genome/{ref}.fasta.gz",
        gff = "resources/genome/{ref}.gff"
    log:
        "resources/logs/transcriptomeFromGenome/{ref}_linkReferenceGenome.log"
    params:
        fasta = prependPwd("resources/genome/{ref}.fasta.gz"),
        gff = prependPwd("resources/genome/{ref}.gff")
    shell:
        """
        exec &> {log}        
        
        ln -s  {input.fasta} {params.fasta}
        ln -s  {input.gff} {params.gff}

        """

rule extractTranscriptomeFromGenome:
    """ Create a transcripåtome (fatsa files with transcript sequences
    from reference genome fasta and gff files. """
    input:
        fasta = "resources/genome/{ref}.fasta.gz",
        gff = "resources/genome/{ref}.gff"
    output:
        fasta = "resources/transcriptomeFromGenome/{ref}.fasta.gz"
    log:
        "results/logs/genome/reference/{ref}_extractTranscriptsFromGenome.log"
    conda:
        "envs/gffread.yaml"
    threads: 1
    resources:
        runtime=lambda wildcards, attempt: attempt ** 2 * 60
    shell:
        """
        exec &> {log}        

        gffread {input.gff} -g {input.fasta} -w {output.fasta} -E -O
        # Additional mRNA-specific options -C -V -M 

        echo "Done!"
        """

# Mapping with kallisto
#   - works only with transcriptome reference files
#   - handles multimappers
#   - uses hashed pseudo-alignment approach (fast)
#   - outputs read abundance/counts directly (no extra program)
###############################################################    
rule kallisto_index:
    """ Create an index for kallisto from a transcriptome (fasta file 
    with transcript sequences). """
    input:
        fasta = "resources/{reftype, transcriptome.*}/{ref}.fasta.gz"
    output:
        index = "resources/{reftype}/kallisto/{ref}.idx"
    log:
        "resources/logs/{reftype}/kallisto/{ref}_kallisto_index.log"
    conda:
        "envs/kallisto.yml"
    resources:
        runtime=lambda wildcards, attempt: attempt ** 2 * 60
    threads: 1
    shell:
        """
        exec &> {log}

        kallisto index \
        -i {output.index} \
        {input.fasta} 

        echo "Done!"
        """

rule kallisto_map:
    """ Map PE RNAseq reads to indexed transcriptome using kallisto.
    result in read abundance/counts output."""
    input:
        R1 = "results/sortmerna/{sample}.{RNA}_fwd.fastq.gz",
        R2 = "results/sortmerna/{sample}.{RNA}_rev.fastq.gz",
        index = "resources/{reftype}/kallisto/{ref}.idx"
    output:
        tsv = "results/{reftype, transcriptome.*}/kallisto/{ref}/{sample}.{RNA}.abundance.tsv",
        h5 = "results/{reftype}/kallisto/{ref}/{sample}.{RNA}.abundance.h5",
        info = "results/{reftype}/kallisto/{ref}/{sample}.{RNA}.run_info.json"
    log:
        "results/logs/{reftype}/kallisto/{ref}/{sample}.{RNA}.kallisto_map.log"
    params:
        out = "$TMPDIR/{ref}.{sample}.{RNA}"
    threads: 10
    resources:
        runtime=lambda wildcards, attempt: attempt ** 2 * 60
    conda:
        "envs/kallisto.yml"
    shell:
        """
        exec &> {log}

        kallisto quant \
        -i {input.index} \
        -o {params.out} \
        -t {threads} \
        {input.R1} {input.R2}

        # Change to informative file names
        mv {params.out}/abundance.tsv {output.tsv}
        mv {params.out}/abundance.h5 {output.h5}
        mv {params.out}/run_info.json {output.info}

        echo "Done!"
        """

# Mapping with kallistoSTAR
#   - works with either transcriptome reference files
#     or genome fasta+ gff
#   - no or rudimentary handling of multimappers
#   - full alignment approach (slow)
#   - (the mapper used in ST-pipeline)
#   - require external read abundance/counts estimation
#######################################################   
rule gunzipReads:
    """ Mainly included because STAR (contrary to what is said in 
    manual) cannot handle gzipped input files. """
    output:
        fastq = temp("results/{prefix}.fastq")
    input:
        fastq = "results/{prefix}.fastq.gz"
    shell:
        """
        gunzip -c {input.fastq} > {output.fastq}
        """
        
rule star_index_transcriptome:
    """Creates a STAR index file from a gzipped fasta file of transcript sequences 
    from a de novo transcriptome assembly or extracted from a reference genome.
    STAR options are selected to align with those in ST-pipeline."""
    input:
        fasta = "resources/{reftype}/{ref}.fasta.gz"
    output:
        index = directory("resources/{reftype, transcriptome.*}/star/{ref}.idx")
    log:
        "resources/logs/{reftype}/star/{ref}_star_index.log"
    params:
        genomedir = "resources/{reftype}/star/",
        readlength = 100 # not solved yet: int(samples["\{sample\}"]["read_length"]) # read length
    conda:
        "envs/star.yml"
    resources:
        runtime=lambda wildcards, attempt: attempt ** 2 * 60 
    threads: 1
    shell:
        """
        exec &> {log}

        ## get some parameter values from params and input files and use these to set
        ## recommended optionparameter values for STAR options
        sjdbOverhang=100 # avoid error unbound var; actually set below
        let sjdbOverhang={params.readlength}-1

        genomelength=$( cat {input.fasta} | \
           awk 'BEGIN{{ret=0}} !/>/ {{ret=ret+length($0)}} END{{print ret}}' )

        nseqs=$(cat {input.fasta} | grep -c ">")
        
        # This should be min( 14, log2[ $genomelength ] / 2 - 1 )
        genomeSAindexNbases=$( echo $genomelength| \
           awk '{{ s = int(log($1)/2log(2) - 1); if(s>14){{ s=14 }}; print s }}' )

        # This should be min( 18, log2[ max( $genomelength / $nseqs, {params.readlength} ) ] )
        genomeChrBinNbits=$( echo $genomelength $nseqs {params.readlength} | awk \
                             '{{ s = $1 / $2; if(s < $3){{ s = $3 }}; s = log(s) / log(2); \
                              if(s > 18){{ s = 18 }};print s }}' )

        ## Start STAR, backticks are used to allow comments in multi-line bash command
        STAR \
        --runMode genomeGenerate \
        --genomeDir {output.index} \
        --genomeFastaFiles {input.fasta} \
        --runThreadN {threads} \
        `# Options reducing computational load` \
        --genomeSAindexNbases $genomeSAindexNbases        `# Very small genomes` \
        --genomeChrBinNbits  $genomeChrBinNbits            `# Very many individual sequences (e.g.,transcriptome)`
        `# Splice junction option --not used here`
        `#--sjdbGTFfeatureExon exon                         # What main feature to use from gff/gtf` \
        `#--sjdbGTFtagExonParentTranscript Parent           # Parent main feature field name gff3` \
        `#--sjdbFileChrStartEnd path/to/splicejunctionfile  # Alternative Splice junction file (not used here)`

        echo "Done!"
        """

<<<<<<< HEAD
rule gunzipReads:
    output:
        fastq = temp("results/{prefix}.fastq")
    input:
        fastq = "results/{prefix}.fastq.gz"
    shell:
        """
        gunzip -c {input.fastq} > {output.fastq}
        """

=======
>>>>>>> b3784e0f
rule star_index_genome:
    """Creates a STAR index file from a gzipped fasta file with reference genome sequences, 
    e.g., for chromosomes or contigs and a gff file with the annotation of this genome.
    STAR options are selected to align with those in ST-pipeline."""
    input:
        fasta = "resources/{reftype}/{ref}.fasta.gz",
        gff = "resources/{reftype}/{ref}.gff"
    output:
        index = directory("resources/{reftype, genome.*}/star/{ref}.idx")
    log:
        "resources/logs/{reftype}/star/{ref}_star_index.log"
    params:
        genomedir = "resources/{reftype}/star/",
        readlength = 100 # not solved yet: int(samples["\{sample\}"]["read_length"]) # read length
    conda:
        "envs/star.yml"
    resources:
        runtime=lambda wildcards, attempt: attempt ** 2 * 60 
    threads: 1
    shell:
        """
        exec &> {log}

        ## get some parameter values from params and input files and use these to set
        ## recommended optionparameter values for STAR options
        sjdbOverhang=100 # avoid error unbound var; actually set below
        let sjdbOverhang={params.readlength}-1

        genomelength=$( cat {input.fasta} | \
           awk 'BEGIN{{ret=0}} !/>/ {{ret=ret+length($0)}} END{{print ret}}' )

        nseqs=$(cat {input.fasta} | grep -c ">")
        
        # This should be min( 14, log2[ $genomelength ] / 2 - 1 )
        genomeSAindexNbases=$( echo $genomelength| \
           awk '{{ s = int(log($1)/2log(2) - 1); if(s>14){{ s=14 }}; print s }}' )

        # This should be min( 18, log2[ max( $genomelength / $nseqs, {params.readlength} ) ] )
        genomeChrBinNbits=$( echo $genomelength $nseqs {params.readlength} | awk \
                             '{{ s = $1 / $2; if(s < $3){{ s = $3 }}; s = log(s) / log(2); \
                              if(s > 18){{ s = 18 }};print s }}' )

        ## Start STAR, backticks are used to allow comments in multi-line bash command
        STAR \
        --runMode genomeGenerate \
        --genomeDir {output.index} \
        --genomeFastaFiles {input.fasta} \
        --runThreadN {threads} \
        `# Splice junction option` \
        --sjdbGTFfile {input.gff}                         `# Annotation file (for genome ref)` \
        --sjdbOverhang $sjdbOverhang                      `# nbases to use for splice junction signature` \
        --sjdbGTFfeatureExon exon                         `# What main feature to use from gff/gtf` \
        --sjdbGTFtagExonParentTranscript Parent           `# Parent main feature field name gff3` \
        `#--sjdbFileChrStartEnd path/to/splicejunctionfile  # Alternative Splice junction file (not used here)` \
        `# Options reducing computational load` \
        --genomeSAindexNbases $genomeSAindexNbases        `# Very small genomes` \
        --genomeChrBinNbits  $genomeChrBinNbits            `# Very many individual sequences (e.g.,transcriptome)`

        echo "Done!"
        """

rule star_map:
    """ Map PE RNAseq reads to indexed transcriptome or genome using STAR.
    No estimation of read abundance/couots is deon in this step.
    STAR options are selected to align with those in ST-pipeline."""
    input:
        R1 = "results/sortmerna/{sample}.{RNA}_fwd.fastq",
        R2 = "results/sortmerna/{sample}.{RNA}_rev.fastq",
        index = "resources/{reftype}/star/{ref}.idx"
    output:
        bam = "results/{reftype}/star/{ref}/{sample}.{RNA}.Aligned.sortedByCoord.out.bam",
        logfinal = "results/{reftype}/star/{ref}/{sample}.{RNA}.Log.final.out",
        SJ = "results/{reftype}/star/{ref}/{sample}.{RNA}.SJ.out.tab",
    log:
        "results/logs/{reftype}/star/{ref}/{sample}.{RNA}.star_map.log"
    params:
        outprefix = "results/{reftype}/star/{ref}/{sample}.{RNA}."
    threads: 8
    resources:
        runtime = lambda wildcards, attempt: attempt ** 2 * 360
    conda:
        "envs/star.yml"
    shell:
        """
        exec &> {log}
        
        STAR \
        --genomeDir {input.index} \
        --readFilesIn {input.R1},{input.R2} \
        --outFileNamePrefix {params.outprefix} \
        --outFilterMultimapNmax 1 \
        --runThreadN {threads} \
        --outSAMtype BAM SortedByCoordinate \
        --outSAMmultNmax 1 \
        --outMultimapperOrder Random \
        --outFilterMismatchNoverLmax 0.1 \
        --readFilesType Fastx \
        --limitBAMsortRAM 3826372101

        ##
        # STAR options explained\
        # --genomeDir {input.index} \
        # --readFilesIn {input.R1},{input.R2} \
        # --outFileNamePrefix {params.outprefix} \
        # `#Adjustable in st_pipeline` \
        # --outFilterMultimapNmax 1    `# option disable_multimap == True -> 1 (deafult 20)` \
        # --runThreadN {threads}       `# option threads (default 8)` \
        # `#--clip3pNbases 0             # option inverse_mapping_rv_trimming (default 0)` \
        # `#--clip5pNbases 0             # option mapping_rv_trimming (default 0)` \
        # `#--alignEndsType EndToEnd     # option disable_clipping (default EndToEnd)` \
        # `#--alignIntronMin 1           # option min_intron_size (default 1)` \
        # `#--alignIntronMax 1           # option max_intron_size (default 20)` \
        # `#--outFilterMatchNmin 20      # option min_length_trimming (default 20)` \
        # `#--genomeLoad NoSharedMemory  # option star_genome_loading (default NoSharedMemory)` \
        # `#--limitBAMsortRAM 0          # option star_sort_mem_limit (default 0)` \
        # `# Hardcoded by st_pipeline non-default STAR` \
        # --outSAMtype BAM SortedByCoordinate `# (STAR default: SAM)` \
        # --outSAMmultNmax 1                  `# (STAR default: -1)` \
        # --outMultimapperOrder Random        `# (STAR default: Old 2.4)` \
        # --outFilterMismatchNoverLmax 0.1    `# (STAR default: 0.3)` \
        # --readFilesType Fastx               `# (st default: SAM SE) (STAR default: fastx)` \
        # `#--readFilesCommand -                # (st default: samtools view -h)` \
        # `# Limits recommended when running on UPPMAX (by STAR error message)` \
        # --limitBAMsortRAM 3826372101 `# max avail RAM for BAM sorting (STAR default 0)
        # #for debugging
        # # --readMapNumber 1 
        # # Hardcoded by st_pipeline default STAR
        # #--outFilterType Normal \
        # #--outSAMorder Paired \
        # #--outSAMprimaryFlag OneBestScore \
        # #--readMatesLengthsIn NotEqual \
     


        ls {params.outprefix}*
        rm -f *.sam
        rm -f *.progress.out
        echo "Done!"
        """

###################
### READ COUNTS ###
###################        

        
        
##################
### ANNOTATION ###
##################

rule busco_dl:
    output:
        files = expand("resources/busco/lineages/{{lineage}}/{f}",
            f = ["ancestral", "ancestral_variants", "dataset.cfg",
                 "lengths_cutoff", "links_to_ODB10.txt", "refseq_db.faa.gz",
                 "scores_cutoff"]),
        flag = touch("resources/busco/{lineage}.done")
    params:
        url = lambda wildcards: config["busco"]["lineages"][wildcards.lineage]["url"],
        outdir = lambda wildcards, output: f"{os.path.dirname(output.flag)}/lineages",
        tmpfile = lambda wildcards: f"$TMPDIR/{wildcards.lineage}.tar.gz"
    log: "results/logs/busco/{lineage}.download.log"
    shell:
        """
        if [ -z ${{TMPDIR+x}} ]; then TMPDIR=/scratch; fi
        mkdir -p {params.outdir}
        curl -L -o {params.tmpfile} {params.url} > {log} 2>&1
        tar -C {params.outdir} -xf {params.tmpfile}
        rm -r {params.tmpfile}
        """

rule busco:
    input:
        busco_input(samples, config)

rule run_busco:
    input:
        fa = assembly_input,
        flag = "resources/busco/{lineage}.done",
    output:
        "results/busco/{assembler}/{sample}/short_summary.specific.{lineage}.{sample}.txt"
    log: "results/logs/busco/{sample}.{assembler}.{lineage}.log"
    conda: "envs/busco.yml"
    params:
        dlpath = lambda wildcards, input: os.path.dirname(input.flag),
        tmpdir = "$TMPDIR/busco.{assembler}.{sample}",
        outdir = lambda wildcards, output: os.path.dirname(output[0])
    resources:
        runtime = lambda wildcards, attempt: attempt ** 2 * 60 * 24
    threads: 10
    shadow: "shallow"
    shell:
        """
        if [ -z ${{TMPDIR+x}} ]; then TMPDIR=/scratch; fi
        mkdir -p {params.tmpdir}
        busco -f --offline --download_path {params.dlpath} -l {wildcards.lineage} \
            -i {input.fa} -m transcriptome --out_path {params.tmpdir} \
            -o {wildcards.sample} -c {threads} > {log} 2>&1
        mv {params.tmpdir}/{wildcards.sample}/* {params.outdir}
        rm -rf {params.tmpdir}
        """
<|MERGE_RESOLUTION|>--- conflicted
+++ resolved
@@ -15,16 +15,16 @@
 
 localrules: all, link, download_rna, multiqc, linkReferenceGenome, extractTranscriptsFromGenome, gunzipReads, busco_dl, busco
 
-# def kallisto_output(samples, config): # Needs to be updated
-#     files = []
-#     for sample, vals in samples.items():
-#         t = samples[sample]["type"]
-#         if t == "genome":
-#             ref = samples[sample]["reference"]
-#             files.append(f"results/kallisto/{sample}/{ref}.mRNA.abundance.tsv")
-#         elif t == "transcriptome":
-#             files+=[f"results/kallisto/{sample}/{assembler}.mRNA.abundance.tsv" for assembler in config["assemblers"]]
-#     return files
+def kallisto_output(samples, config):
+    files = []
+    for sample, vals in samples.items():
+        t = samples[sample]["type"]
+        if t == "genome":
+            ref = samples[sample]["reference"]
+            files.append(f"results/kallisto/{sample}/{ref}.mRNA.abundance.tsv")
+        elif t == "transcriptome":
+            files+=[f"results/kallisto/{sample}/{assembler}.mRNA.abundance.tsv" for assembler in config["assemblers"]]
+    return files
 
 def busco_input(samples, config):
     files = []
@@ -283,18 +283,17 @@
 ###############
 
 rule linkReferenceGenome:
-    """ Softlink external reference genome files """
     input:
         fasta = lambda wc: config["genome"][wc.ref]["fasta"],
         gff = lambda wc: config["genome"][wc.ref]["gff"]
     output:
-        fasta = "resources/genome/{ref}.fasta.gz",
-        gff = "resources/genome/{ref}.gff"
-    log:
-        "resources/logs/transcriptomeFromGenome/{ref}_linkReferenceGenome.log"
-    params:
-        fasta = prependPwd("resources/genome/{ref}.fasta.gz"),
-        gff = prependPwd("resources/genome/{ref}.gff")
+        fasta = "results/genome/reference/{ref}.fasta.gz",
+        gff = "results/genome/reference/{ref}.gff"
+    log:
+        "results/logs/genome/reference/{ref}_linkReferenceGenome.log"
+    params:
+        fasta = prependPwd("results/genome/reference/{ref}.fasta.gz"),
+        gff = prependPwd("results/genome/reference/{ref}.gff")
     shell:
         """
         exec &> {log}        
@@ -303,15 +302,14 @@
         ln -s  {input.gff} {params.gff}
 
         """
-
-rule extractTranscriptomeFromGenome:
-    """ Create a transcripåtome (fatsa files with transcript sequences
-    from reference genome fasta and gff files. """
-    input:
-        fasta = "resources/genome/{ref}.fasta.gz",
-        gff = "resources/genome/{ref}.gff"
-    output:
-        fasta = "resources/transcriptomeFromGenome/{ref}.fasta.gz"
+        
+        
+rule extractTranscriptsFromGenome:
+    input:
+        fasta = "results/genome/reference/{ref}.fasta.gz",
+        gff = "results/genome/reference/{ref}.gff"
+    output:
+        fasta = "results/transcriptome/reference/{ref}_transcriptsFromGenome.fasta.gz"
     log:
         "results/logs/genome/reference/{ref}_extractTranscriptsFromGenome.log"
     conda:
@@ -329,26 +327,21 @@
         echo "Done!"
         """
 
-# Mapping with kallisto
-#   - works only with transcriptome reference files
-#   - handles multimappers
-#   - uses hashed pseudo-alignment approach (fast)
-#   - outputs read abundance/counts directly (no extra program)
-###############################################################    
-rule kallisto_index:
-    """ Create an index for kallisto from a transcriptome (fasta file 
-    with transcript sequences). """
-    input:
-        fasta = "resources/{reftype, transcriptome.*}/{ref}.fasta.gz"
-    output:
-        index = "resources/{reftype}/kallisto/{ref}.idx"
-    log:
-        "resources/logs/{reftype}/kallisto/{ref}_kallisto_index.log"
+rule kallisto_index_asm:
+    """
+    Index an assembly for kallisto mapping
+    """
+    input:
+        fasta = assembly_input
+    output:
+        index = "results/kallisto/{sample}/{assembler}_transcripts.idx"
+    log:
+        "results/logs/kallisto/{sample}/{assembler}.index.log"
     conda:
         "envs/kallisto.yml"
     resources:
         runtime=lambda wildcards, attempt: attempt ** 2 * 60
-    threads: 1
+    threads: 20
     shell:
         """
         exec &> {log}
@@ -360,24 +353,46 @@
         echo "Done!"
         """
 
-rule kallisto_map:
-    """ Map PE RNAseq reads to indexed transcriptome using kallisto.
-    result in read abundance/counts output."""
-    input:
-        R1 = "results/sortmerna/{sample}.{RNA}_fwd.fastq.gz",
-        R2 = "results/sortmerna/{sample}.{RNA}_rev.fastq.gz",
-        index = "resources/{reftype}/kallisto/{ref}.idx"
-    output:
-        tsv = "results/{reftype, transcriptome.*}/kallisto/{ref}/{sample}.{RNA}.abundance.tsv",
-        h5 = "results/{reftype}/kallisto/{ref}/{sample}.{RNA}.abundance.h5",
-        info = "results/{reftype}/kallisto/{ref}/{sample}.{RNA}.run_info.json"
-    log:
-        "results/logs/{reftype}/kallisto/{ref}/{sample}.{RNA}.kallisto_map.log"
-    params:
-        out = "$TMPDIR/{ref}.{sample}.{RNA}"
+
+rule kallisto_index_genome:
+    input:
+        fasta = "reference/genome/{ref}_transcriptsFromGenome.fasta.gz"
+    output:
+        index = "reference/genome/{ref}_transcripts.idx"
+    log:
+        "reference/logs/genome/{ref}_kallisto_index.log"
+    conda:
+        "envs/kallisto.yml"
+    resources:
+        runtime=lambda wildcards, attempt: attempt ** 2 * 60
+    threads: 1
+    shell:
+        """
+        exec &> {log}
+
+        kallisto index \
+        -i {output.index} \
+        {input.fasta} 
+
+        echo "Done!"
+        """
+
+rule kallisto_map_asm:
+    input:
+        R1="results/sortmerna/{sample}.{RNA}_fwd.fastq.gz",
+        R2="results/sortmerna/{sample}.{RNA}_rev.fastq.gz",
+        index="results/kallisto/{sample}/{assembler}_transcripts.idx"
+    output:
+        tsv = "results/kallisto/{sample}/{assembler}.{RNA}.abundance.tsv",
+        h5 = "results/kallisto/{sample}/{assembler}.{RNA}.abundance.h5",
+        info = "results/kallisto/{sample}/{assembler}.{RNA}.run_info.json"
+    log:
+        "results/logs/kallisto/{sample}/{assembler}.{RNA}.kallisto_map.log"
+    params:
+        out = "$TMPDIR/{sample}.{assembler}.{RNA}"
     threads: 10
     resources:
-        runtime=lambda wildcards, attempt: attempt ** 2 * 60
+        runtime= lambda wildcards,attempt: attempt ** 2 * 60
     conda:
         "envs/kallisto.yml"
     shell:
@@ -398,17 +413,43 @@
         echo "Done!"
         """
 
-# Mapping with kallistoSTAR
-#   - works with either transcriptome reference files
-#     or genome fasta+ gff
-#   - no or rudimentary handling of multimappers
-#   - full alignment approach (slow)
-#   - (the mapper used in ST-pipeline)
-#   - require external read abundance/counts estimation
-#######################################################   
+rule kallisto_map_genome:
+    input:
+        R1 = "results/sortmerna/{sample}.{RNA}_fwd.fastq.gz",
+        R2 = "results/sortmerna/{sample}.{RNA}_rev.fastq.gz",
+        index = "reference/genome/{ref}_transcripts.idx"
+    output:
+        tsv = "results/kallisto/{sample}/{ref}.{RNA}.abundance.tsv",
+        h5 = "results/kallisto/{sample}/{ref}.{RNA}.abundance.h5",
+        info = "results/kallisto/{sample}/{ref}.{RNA}.run_info.json"
+    log:
+        "results/logs/kallisto/{sample}/{ref}.{RNA}.kallisto_map.log"
+    params:
+        out = "$TMPDIR/{sample}.{ref}.{RNA}"
+    threads: 10
+    resources:
+        runtime=lambda wildcards, attempt: attempt ** 2 * 60
+    conda:
+        "envs/kallisto.yml"
+    shell:
+        """
+        exec &> {log}
+
+        kallisto quant \
+        -i {input.index} \
+        -o {params.out} \
+        -t {threads} \
+        {input.R1} {input.R2}
+
+        # Change to informative file names
+        mv {params.out}/abundance.tsv {output.tsv}
+        mv {params.out}/abundance.h5 {output.h5}
+        mv {params.out}/run_info.json {output.info}
+
+        echo "Done!"
+        """
+
 rule gunzipReads:
-    """ Mainly included because STAR (contrary to what is said in 
-    manual) cannot handle gzipped input files. """
     output:
         fastq = temp("results/{prefix}.fastq")
     input:
@@ -417,91 +458,23 @@
         """
         gunzip -c {input.fastq} > {output.fastq}
         """
-        
-rule star_index_transcriptome:
-    """Creates a STAR index file from a gzipped fasta file of transcript sequences 
-    from a de novo transcriptome assembly or extracted from a reference genome.
-    STAR options are selected to align with those in ST-pipeline."""
-    input:
-        fasta = "resources/{reftype}/{ref}.fasta.gz"
-    output:
-        index = directory("resources/{reftype, transcriptome.*}/star/{ref}.idx")
-    log:
-        "resources/logs/{reftype}/star/{ref}_star_index.log"
-    params:
-        genomedir = "resources/{reftype}/star/",
-        readlength = 100 # not solved yet: int(samples["\{sample\}"]["read_length"]) # read length
-    conda:
-        "envs/star.yml"
-    resources:
-        runtime=lambda wildcards, attempt: attempt ** 2 * 60 
-    threads: 1
-    shell:
-        """
-        exec &> {log}
-
-        ## get some parameter values from params and input files and use these to set
-        ## recommended optionparameter values for STAR options
-        sjdbOverhang=100 # avoid error unbound var; actually set below
-        let sjdbOverhang={params.readlength}-1
-
-        genomelength=$( cat {input.fasta} | \
-           awk 'BEGIN{{ret=0}} !/>/ {{ret=ret+length($0)}} END{{print ret}}' )
-
-        nseqs=$(cat {input.fasta} | grep -c ">")
-        
-        # This should be min( 14, log2[ $genomelength ] / 2 - 1 )
-        genomeSAindexNbases=$( echo $genomelength| \
-           awk '{{ s = int(log($1)/2log(2) - 1); if(s>14){{ s=14 }}; print s }}' )
-
-        # This should be min( 18, log2[ max( $genomelength / $nseqs, {params.readlength} ) ] )
-        genomeChrBinNbits=$( echo $genomelength $nseqs {params.readlength} | awk \
-                             '{{ s = $1 / $2; if(s < $3){{ s = $3 }}; s = log(s) / log(2); \
-                              if(s > 18){{ s = 18 }};print s }}' )
-
-        ## Start STAR, backticks are used to allow comments in multi-line bash command
-        STAR \
-        --runMode genomeGenerate \
-        --genomeDir {output.index} \
-        --genomeFastaFiles {input.fasta} \
-        --runThreadN {threads} \
-        `# Options reducing computational load` \
-        --genomeSAindexNbases $genomeSAindexNbases        `# Very small genomes` \
-        --genomeChrBinNbits  $genomeChrBinNbits            `# Very many individual sequences (e.g.,transcriptome)`
-        `# Splice junction option --not used here`
-        `#--sjdbGTFfeatureExon exon                         # What main feature to use from gff/gtf` \
-        `#--sjdbGTFtagExonParentTranscript Parent           # Parent main feature field name gff3` \
-        `#--sjdbFileChrStartEnd path/to/splicejunctionfile  # Alternative Splice junction file (not used here)`
-
-        echo "Done!"
-        """
-
-<<<<<<< HEAD
-rule gunzipReads:
-    output:
-        fastq = temp("results/{prefix}.fastq")
-    input:
-        fastq = "results/{prefix}.fastq.gz"
-    shell:
-        """
-        gunzip -c {input.fastq} > {output.fastq}
-        """
-
-=======
->>>>>>> b3784e0f
+
 rule star_index_genome:
-    """Creates a STAR index file from a gzipped fasta file with reference genome sequences, 
-    e.g., for chromosomes or contigs and a gff file with the annotation of this genome.
-    STAR options are selected to align with those in ST-pipeline."""
-    input:
-        fasta = "resources/{reftype}/{ref}.fasta.gz",
-        gff = "resources/{reftype}/{ref}.gff"
-    output:
-        index = directory("resources/{reftype, genome.*}/star/{ref}.idx")
-    log:
-        "resources/logs/{reftype}/star/{ref}_star_index.log"
-    params:
-        genomedir = "resources/{reftype}/star/",
+    """
+    Creates a STAR index file from a gzipped fasta file with either:
+    - reference genome sequences, e.g., for chromosomes or contigs
+    - transcript sequences from a de novo transcriptome assembly or 
+      extracted from a reference genome (not yet implemented)
+    """
+    input:
+        fasta = "results/{reftype}/reference/{ref}.fasta.gz",
+        gff = "results/{reftype}/reference/{ref}.gff"
+    output:
+        index = directory("results/{reftype}/reference/star/{ref}.idx")
+    log:
+        "results/logs/{reftype}/{ref}_star_index.log"
+    params:
+        genomedir = "results/{reftype}/reference/star/",
         readlength = 100 # not solved yet: int(samples["\{sample\}"]["read_length"]) # read length
     conda:
         "envs/star.yml"
@@ -551,15 +524,16 @@
         """
 
 rule star_map:
-    """ Map PE RNAseq reads to indexed transcriptome or genome using STAR.
-    No estimation of read abundance/couots is deon in this step.
-    STAR options are selected to align with those in ST-pipeline."""
+    """
+    Under construction
+    """
     input:
         R1 = "results/sortmerna/{sample}.{RNA}_fwd.fastq",
         R2 = "results/sortmerna/{sample}.{RNA}_rev.fastq",
-        index = "resources/{reftype}/star/{ref}.idx"
+        index = "results/{reftype}/reference/star/{ref}.idx"
     output:
         bam = "results/{reftype}/star/{ref}/{sample}.{RNA}.Aligned.sortedByCoord.out.bam",
+#        logout = "results/{reftype}/star/{ref}/{sample}.{RNA}.Log.out",
         logfinal = "results/{reftype}/star/{ref}/{sample}.{RNA}.Log.final.out",
         SJ = "results/{reftype}/star/{ref}/{sample}.{RNA}.SJ.out.tab",
     log:
@@ -588,8 +562,7 @@
         --readFilesType Fastx \
         --limitBAMsortRAM 3826372101
 
-        ##
-        # STAR options explained\
+        # STAR \
         # --genomeDir {input.index} \
         # --readFilesIn {input.R1},{input.R2} \
         # --outFileNamePrefix {params.outprefix} \
@@ -610,9 +583,7 @@
         # --outMultimapperOrder Random        `# (STAR default: Old 2.4)` \
         # --outFilterMismatchNoverLmax 0.1    `# (STAR default: 0.3)` \
         # --readFilesType Fastx               `# (st default: SAM SE) (STAR default: fastx)` \
-        # `#--readFilesCommand -                # (st default: samtools view -h)` \
-        # `# Limits recommended when running on UPPMAX (by STAR error message)` \
-        # --limitBAMsortRAM 3826372101 `# max avail RAM for BAM sorting (STAR default 0)
+        # --readFilesCommand -                `# (st default: samtools view -h)` 
         # #for debugging
         # # --readMapNumber 1 
         # # Hardcoded by st_pipeline default STAR
@@ -620,73 +591,56 @@
         # #--outSAMorder Paired \
         # #--outSAMprimaryFlag OneBestScore \
         # #--readMatesLengthsIn NotEqual \
-     
+        # #--limitBAMsortRAM 3826372101 `# max avail RAM for BAM sorting (STAR default 0)
 
 
         ls {params.outprefix}*
-        rm -f *.sam
-        rm -f *.progress.out
+#        rm -f *.sam
+#        rm -f *.progress.out
         echo "Done!"
         """
-
-###################
-### READ COUNTS ###
-###################        
-
         
         
 ##################
 ### ANNOTATION ###
 ##################
 
-rule busco_dl:
-    output:
-        files = expand("resources/busco/lineages/{{lineage}}/{f}",
-            f = ["ancestral", "ancestral_variants", "dataset.cfg",
-                 "lengths_cutoff", "links_to_ODB10.txt", "refseq_db.faa.gz",
-                 "scores_cutoff"]),
-        flag = touch("resources/busco/{lineage}.done")
-    params:
-        url = lambda wildcards: config["busco"]["lineages"][wildcards.lineage]["url"],
-        outdir = lambda wildcards, output: f"{os.path.dirname(output.flag)}/lineages",
-        tmpfile = lambda wildcards: f"$TMPDIR/{wildcards.lineage}.tar.gz"
-    log: "results/logs/busco/{lineage}.download.log"
-    shell:
-        """
-        if [ -z ${{TMPDIR+x}} ]; then TMPDIR=/scratch; fi
-        mkdir -p {params.outdir}
-        curl -L -o {params.tmpfile} {params.url} > {log} 2>&1
-        tar -C {params.outdir} -xf {params.tmpfile}
-        rm -r {params.tmpfile}
-        """
-
-rule busco:
-    input:
-        busco_input(samples, config)
-
-rule run_busco:
-    input:
-        fa = assembly_input,
-        flag = "resources/busco/{lineage}.done",
-    output:
-        "results/busco/{assembler}/{sample}/short_summary.specific.{lineage}.{sample}.txt"
-    log: "results/logs/busco/{sample}.{assembler}.{lineage}.log"
-    conda: "envs/busco.yml"
-    params:
-        dlpath = lambda wildcards, input: os.path.dirname(input.flag),
-        tmpdir = "$TMPDIR/busco.{assembler}.{sample}",
-        outdir = lambda wildcards, output: os.path.dirname(output[0])
-    resources:
-        runtime = lambda wildcards, attempt: attempt ** 2 * 60 * 24
+rule dammit_busco:
+    output:
+        directory("resources/dammit/busco2db/{busco_group}_ensembl"),
+        touch("resources/dammit/busco2db/download_and_untar:busco2db-{busco_group}.done")
+    params:
+        tmpdir = "$TMPDIR/dammit/{busco_group}"
+    shell:
+        """
+        mkdir -p {params.tmpdir}
+        curl -L https://busco.ezlab.org/v2/datasets/{wildcards.busco_group}_ensembl.tar.gz | tar -xz -C {params.tmpdir}
+        mv {params.tmpdir}/* {output[0]} 
+        """
+
+rule dammit:
+    input:
+        assembly_input,
+        lambda wildcards: f"resources/dammit/busco2db/download_and_untar:busco2db-{config['dammit']['busco_group'][wildcards.sample]}.done"
+    output:
+        touch("results/dammit/{sample}/{assembler}/done")
+    log:
+        "results/logs/dammit/{sample}.{assembler}.log"
+    resources:
+        runtime = lambda wildcards, attempt: attempt ** 2 * 60 * 4
+    params:
+        dbdir = "resources/dammit",
+        outdir = lambda wildcards, output: os.path.dirname(output[0]),
+        busco_group = lambda wildcards: config["dammit"]["busco_group"][wildcards.sample],
+        tmpdir = "$TMPDIR/dammit/{sample}.{assembler}"
+    conda:
+        "envs/dammit.yml"
     threads: 10
-    shadow: "shallow"
-    shell:
-        """
-        if [ -z ${{TMPDIR+x}} ]; then TMPDIR=/scratch; fi
-        mkdir -p {params.tmpdir}
-        busco -f --offline --download_path {params.dlpath} -l {wildcards.lineage} \
-            -i {input.fa} -m transcriptome --out_path {params.tmpdir} \
-            -o {wildcards.sample} -c {threads} > {log} 2>&1
-        mv {params.tmpdir}/{wildcards.sample}/* {params.outdir}
-        rm -rf {params.tmpdir}
-        """
+    shell:
+        """
+        dammit annotate {input[0]} -n {wildcards.sample}.{wildcards.assembler} \
+            --n_threads {threads} --database-dir {params.dbdir} \
+            -o {params.tmpdir} --force --busco-group {params.busco_group} \
+            --quick --verbosity 2 > {log} 2>&1
+        mv {params.tmpdir}/* {params.outdir}
+        """