import os
from snakemake.utils import validate

include: "src/common.py"
container: "docker://continuumio/miniconda3:4.9.2"
configfile: prependWfd("config/config.yml")

validate(config, schema=prependWfd("config/config_schema.yml"), set_default=True)
samples = read_samples(prependWfd(config["sample_list"]))

wildcard_constraints:
    assembler = "transabyss|trinity"

localrules: all, link, download_rna, multiqc, extractTranscriptsFromGenome

def kallisto_output(samples, config):
    files = []
    for sample, vals in samples.items():
        t = samples[sample]["type"]
        if t == "genome":
            ref = samples[sample]["reference"]
            files.append(f"results/kallisto/{sample}/{ref}.mRNA.abundance.tsv")
        elif t == "transcriptome":
            files+=[f"results/kallisto/{sample}/{assembler}.mRNA.abundance.tsv" for assembler in config["assemblers"]]
    return files

rule all:
    """Main rule for workflow"""
    input:
        "results/multiqc/multiqc.html",
<<<<<<< HEAD
        expand("results/transabyss/{sample}/merged.fa",
            sample = samples.keys()),
        expand("results/trinity/{sample}/Trinity.fasta",
            sample = samples.keys()),
        #kallisto_output(samples)
=======
        kallisto_output(samples, config)
>>>>>>> b01c4028

#####################
### PREPROCESSING ###
#####################

rule link:
    """Links input files so that naming is consistent within workflow"""
    input:
        lambda wildcards: samples[wildcards.sample][wildcards.R]
    output:
        temp("results/intermediate/{sample}_{R}.fastq.gz")
    params:
        i = lambda wildcards, input: os.path.abspath(input[0]),
        o = lambda wildcards, output: os.path.abspath(output[0])
    shell:
        """
        ln -s {params.i} {params.o}
        """

rule cutadapt:
    """Runs cutadapt on raw input files"""
    input:
        R1 = ancient("results/intermediate/{sample}_R1.fastq.gz"),
        R2 = ancient("results/intermediate/{sample}_R2.fastq.gz")
    output:
        R1 = "results/cutadapt/{sample}_R1.fastq.gz",
        R2 = "results/cutadapt/{sample}_R2.fastq.gz"
    log:
        "results/logs/cutadapt/{sample}.log"
    threads: 4
    params:
        R1_adapter = config["cutadapt"]["R1_adapter"],
        R2_adapter = config["cutadapt"]["R2_adapter"],
        minlen = config["cutadapt"]["minlen"]
    conda:
        "envs/cutadapt.yml"
    resources:
        runtime = lambda wildcards, attempt: attempt ** 2 * 60 * 2
    shell:
        """
        cutadapt -m {params.minlen} -j {threads} -a {params.R1_adapter} \
            -A {params.R2_adapter} -o {output.R1} -p {output.R2} \
            {input.R1} {input.R2} > {log} 2>&1
        """

rule download_rna:
    """Downloads RNA databases from SortMeRNA GitHub repo. 
    
    The db wildcard matches any *.fasta file, it gets expanded in the actual
    sortmerna rule below.
    """
    output:
        "resources/sortmerna/{db}.fasta"
    params:
        url_base = "https://raw.githubusercontent.com/biocore/sortmerna/master/data/rRNA_databases/",
        basename = lambda wildcards, output: os.path.basename(output[0]),
        outdir = lambda wildcards, output: os.path.dirname(output[0])
    log:
        "resources/sortmerna/{db}.log"
    shell:
        """
        mkdir -p {params.outdir}
        curl -L -o {output[0]} {params.url_base}/{params.basename} > {log} 2>&1
        """

rule sortmerna:
    """
    Runs sortmerna on the output from cutadapt.
    
    Here the db wildcard is expanded using all RNA files set in the config
    for sortmerna. The rule produces four output files:
    - fwd and rev files for reads aligned to any of the rRNA databases (rRNA)
    - fwd and rev files for reads not aligned to any of the databases (mRNA)
    Note that although we name the non-aligned fraction 'mRNA' it is in fact 
    just 'non_rRNA'. The 'paired_in' strategy means that if at least one read in
    a pair is flagged as rRNA, both are placed in the 'rRNA' fraction.
    """
    input:
        R1 = "results/cutadapt/{sample}_R1.fastq.gz",
        R2 = "results/cutadapt/{sample}_R2.fastq.gz",
        db = expand("resources/sortmerna/{db}.fasta",
            db = config["sortmerna"]["dbs"])
    output:
        rR1 = "results/sortmerna/{sample}.rRNA_fwd.fastq.gz",
        rR2 = "results/sortmerna/{sample}.rRNA_rev.fastq.gz",
        mR1 = "results/sortmerna/{sample}.mRNA_fwd.fastq.gz",
        mR2 = "results/sortmerna/{sample}.mRNA_rev.fastq.gz"
    log:
        runlog="results/logs/sortmerna/{sample}.log",
        reportlog="results/sortmerna/{sample}.log"
    params:
        string = lambda wildcards, input: " ".join([f"--ref {x}" for x in input.db]),
        workdir = "$TMPDIR/sortmerna/{sample}.wd",
        outdir = lambda wildcards, output: os.path.dirname(output.rR1)
    threads: 10
    conda:
        "envs/sortmerna.yml"
    resources:
        runtime = lambda wildcards, attempt: attempt ** 2 * 60 * 48
    shell:
        """
        if [ -z ${{TMPDIR+x}} ]; then TMPDIR=/scratch; fi
        rm -rf {params.workdir}
        mkdir -p {params.workdir}
        sortmerna --threads {threads} --workdir {params.workdir} --fastx \
            --reads {input.R1} --reads {input.R2} {params.string} --paired_in \
            --out2 --aligned {params.workdir}/{wildcards.sample}.rRNA \
            --other {params.workdir}/{wildcards.sample}.mRNA > {log.runlog} 2>&1
        gzip {params.workdir}/*.fastq
        mv {params.workdir}/*.gz {params.outdir}
        mv {params.workdir}/{wildcards.sample}.rRNA.log {log.reportlog}
        rm -rf {params.workdir}
        """

rule fastqc:
    input:
        R1 = "results/sortmerna/{sample}.{RNA}_fwd.fastq.gz",
        R2 = "results/sortmerna/{sample}.{RNA}_rev.fastq.gz"
    output:
        R1 = "results/fastqc/{sample}.{RNA}_fwd_fastqc.zip",
        R2 = "results/fastqc/{sample}.{RNA}_rev_fastqc.zip"
    log:
        "results/logs/fastqc/{sample}.{RNA}.log"
    params:
        dir = lambda wildcards, output: os.path.dirname(output.R1)
    resources:
        runtime=lambda wildcards, attempt: attempt ** 2 * 60
    conda:
        "envs/fastqc.yml"
    shell:
        """
        fastqc -q --noextract -o {params.dir} {input} >{log} 2>&1
        """

rule multiqc:
    input:
        expand("results/logs/cutadapt/{sample}.log",
            sample=samples.keys()),
        expand("results/sortmerna/{sample}.log",
            sample=samples.keys()),
        expand("results/fastqc/{sample}.{RNA}_{R}_fastqc.zip",
            sample=samples.keys(), R=["rev","fwd"], RNA=["mRNA","rRNA"])
    output:
        "results/multiqc/multiqc.html"
    log:
        "results/logs/multiqc/multiqc.log"
    params:
        outdir = lambda wildcards, output: os.path.dirname(output[0]),
        base = lambda wildcards, output: os.path.basename(output[0])
    conda:
        "envs/multiqc.yml"
    shell:
        """
        multiqc -o {params.outdir} -n {params.base} {input} > {log} 2>&1
        """

################
### ASSEMBLY ###
################

rule transabyss:
    input:
        R1 = "results/sortmerna/{sample}.mRNA_fwd.fastq.gz",
        R2 = "results/sortmerna/{sample}.mRNA_rev.fastq.gz"
    output:
        "results/transabyss/{sample}/{k}/{sample}.{k}-final.fa",
        "results/transabyss/{sample}/{k}/coverage.hist",
    log:
        "results/logs/transabyss/{sample}.{k}.log"
    conda:
        "envs/transabyss.yml"
    params:
        outdir = lambda wildcards, output: os.path.dirname(output[0]),
        tmpdir = "$TMPDIR/{sample}.transabyss"
    threads: config["transabyss"]["threads"]
    resources:
        runtime = lambda wildcards, attempt: attempt ** 2 * 60 * 150
    shell:
        """
        if [ -z ${{TMPDIR+x}} ]; then TMPDIR=/scratch; fi
        transabyss --pe {input.R1} {input.R2} -k {wildcards.k} \
            --outdir {params.tmpdir} --name {wildcards.sample}.{wildcards.k} \
            --threads {threads} >{log} 2>&1
        mv {params.tmpdir}/* {params.outdir}
        """

rule transabyss_merge:
    input:
        expand("results/transabyss/{{sample}}/{k}/{{sample}}.{k}-final.fa",
            k = config["transabyss"]["kmer"])
    output:
        "results/transabyss/{sample}/merged.fa"
    log:
        "results/logs/transabyss/{sample}.merge.log"
    conda:
        "envs/transabyss.yml"
    params:
        mink = min(config["transabyss"]["kmer"]),
        maxk = max(config["transabyss"]["kmer"]),
        i = lambda wildcards, input: sorted(input),
        prefix = [f"k{x}." for x in sorted(config["transabyss"]["kmer"])],
        tmpout = "$TMPDIR/{sample}.ta.merged.fa"
    threads: config["transabyss"]["threads"]
    resources:
        runtime = lambda wildcards, attempt: attempt ** 2 * 60 * 150
    shell:
        """
        if [ -z ${{TMPDIR+x}} ]; then TMPDIR=/scratch; fi
        transabyss-merge {params.i} --mink {params.mink} --maxk {params.maxk} \
            --out {params.tmpout} --threads {threads} --prefix {params.prefix} > {log} 2>&1
        mv {params.tmpout} {output}
        """

rule trinity:
    input:
        R1="results/sortmerna/{sample}.mRNA_fwd.fastq.gz",
        R2="results/sortmerna/{sample}.mRNA_rev.fastq.gz"
    output:
        "results/trinity/{sample}/Trinity.fasta"
    log:
        "results/logs/trinity/{sample}.log"
    conda:
        "envs/trinity.yml"
    threads: config["trinity"]["threads"]
    params:
        outdir = lambda wildcards, output: os.path.dirname(output[0]),
        tmpdir = "$TMPDIR/{sample}.trinity",
        cpumem = config["mem_per_cpu"]
    resources:
        runtime = lambda wildcards, attempt: attempt ** 2 * 60 * 150
    shell:
        """
        if [ -z ${{TMPDIR+x}} ]; then TMPDIR=/scratch; fi
        max_mem=$(({params.cpumem} * {threads}))
        Trinity --seqType fq --left {input.R1} --right {input.R2} --CPU {threads} --output {params.tmpdir} --max_memory ${{max_mem}}G > {log} 2>&1
        mv {params.tmpdir}/* {params.outdir}/
        """


###############
### MAPPING ###
###############

rule extractTranscriptsFromGenome:
    input:
        fasta = lambda wc: config["genome"][wc.ref]["fasta"],
        gff = lambda wc: config["genome"][wc.ref]["gff"]
    output:
        fasta = "reference/genome/{ref}_transcriptsFromGenome.fasta.gz"
    log:
        "reference/logs/genome/{ref}_extractTranscriptsFromGenome.log"
    conda:
        "envs/gffread.yaml"
    threads: 1
    resources:
        runtime=lambda wildcards, attempt: attempt ** 2 * 60
    shell:
        """
        exec &> {log}        

        gffread {input.gff} -g {input.fasta} -w {output.fasta} -E -O
        # Additional mRNA-specific options -C -V -M 

        echo "Done!"
        """

rule kallisto_index_asm:
    """
    Index an assembly for kallisto mapping
    """
    input:
        fasta = assembly_input
    output:
        index = "results/kallisto/{sample}/{assembler}_transcripts.idx"
    log:
        "results/logs/kallisto/{sample}/{assembler}.index.log"
    conda:
        "envs/kallisto.yml"
    resources:
        runtime=lambda wildcards, attempt: attempt ** 2 * 60
    threads: 1
    shell:
        """
        exec &> {log}

        kallisto index \
        -i {output.index} \
        {input.fasta} 

        echo "Done!"
        """


rule kallisto_index_genome:
    input:
        fasta = "reference/genome/{ref}_transcriptsFromGenome.fasta.gz"
    output:
        index = "reference/genome/{ref}_transcripts.idx"
    log:
        "reference/logs/genome/{ref}_kallisto_index.log"
    conda:
        "envs/kallisto.yml"
    resources:
        runtime=lambda wildcards, attempt: attempt ** 2 * 60
    threads: 1
    shell:
        """
        exec &> {log}

        kallisto index \
        -i {output.index} \
        {input.fasta} 

        echo "Done!"
        """

rule kallisto_map_asm:
    input:
        R1="results/sortmerna/{sample}.{RNA}_fwd.fastq.gz",
        R2="results/sortmerna/{sample}.{RNA}_rev.fastq.gz",
        index="results/kallisto/{sample}/{assembler}_transcripts.idx"
    output:
        tsv = "results/kallisto/{sample}/{assembler}.{RNA}.abundance.tsv",
        h5 = "results/kallisto/{sample}/{assembler}.{RNA}.abundance.h5",
        info = "results/kallisto/{sample}/{assembler}.{RNA}.run_info.json"
    log:
        "results/logs/kallisto/{sample}/{assembler}.{RNA}.kallisto_map.log"
    params:
        out = "$TMPDIR/{sample}.{assembler}.{RNA}"
    threads: 10
    resources:
        runtime= lambda wildcards,attempt: attempt ** 2 * 60
    conda:
        "envs/kallisto.yml"
    shell:
        """
        exec &> {log}

        kallisto quant \
        -i {input.index} \
        -o {params.out} \
        -t {threads} \
        {input.R1} {input.R2}

        # Change to informative file names
        mv {params.out}/abundance.tsv {output.tsv}
        mv {params.out}/abundance.h5 {output.h5}
        mv {params.out}/run_info.json {output.info}

        echo "Done!"
        """

rule kallisto_map_genome:
    input:
        R1 = "results/sortmerna/{sample}.{RNA}_fwd.fastq.gz",
        R2 = "results/sortmerna/{sample}.{RNA}_rev.fastq.gz",
        index = "reference/genome/{ref}_transcripts.idx"
    output:
        tsv = "results/kallisto/{sample}/{ref}.{RNA}.abundance.tsv",
        h5 = "results/kallisto/{sample}/{ref}.{RNA}.abundance.h5",
        info = "results/kallisto/{sample}/{ref}.{RNA}.run_info.json"
    log:
        "results/logs/kallisto/{sample}/{ref}.{RNA}.kallisto_map.log"
    params:
        out = "$TMPDIR/{sample}.{ref}.{RNA}"
    threads: 10
    resources:
        runtime=lambda wildcards, attempt: attempt ** 2 * 60
    conda:
        "envs/kallisto.yml"
    shell:
        """
        exec &> {log}

        kallisto quant \
        -i {input.index} \
        -o {params.out} \
        -t {threads} \
        {input.R1} {input.R2}

        # Change to informative file names
        mv {params.out}/abundance.tsv {output.tsv}
        mv {params.out}/abundance.h5 {output.h5}
        mv {params.out}/run_info.json {output.info}

        echo "Done!"
        """

##################
### ANNOTATION ###
##################

rule dammit_busco:
    output:
        directory("resources/dammit/busco2db/{busco_group}_ensembl"),
        touch("resources/dammit/busco2db/download_and_untar:busco2db-{busco_group}.done")
    params:
        tmpdir = "$TMPDIR/dammit/{busco_group}"
    shell:
        """
        mkdir -p {params.tmpdir}
        curl -L https://busco.ezlab.org/v2/datasets/{wildcards.busco_group}_ensembl.tar.gz | tar -xz -C {params.tmpdir}
        mv {params.tmpdir}/* {output[0]} 
        """

rule dammit:
    input:
        assembly_input,
        lambda wildcards: f"resources/dammit/busco2db/download_and_untar:busco2db-{config['dammit']['busco_group'][wildcards.sample]}.done"
    output:
        touch("results/dammit/{sample}/{assembler}/done")
    log:
        "results/logs/dammit/{sample}.{assembler}.log"
    params:
        dbdir = "resources/dammit",
        outdir = lambda wildcards, output: os.path.dirname(output[0]),
        busco_group = lambda wildcards: config["dammit"]["busco_group"][wildcards.sample],
        tmpdir = "$TMPDIR/dammit/{sample}.{assembler}"
    conda:
        "envs/dammit.yml"
    threads: 10
    shell:
        """
        dammit annotate {input[0]} -n {wildcards.sample}.{wildcards.assembler} \
            --n_threads {threads} --database-dir {params.dbdir} \
            -o {params.tmpdir} --force --busco-group {params.busco_group} \
            --quick --verbosity 2 > {log} 2>&1
        mv {params.tmpdir}/* {params.outdir}
        """<|MERGE_RESOLUTION|>--- conflicted
+++ resolved
@@ -28,15 +28,7 @@
     """Main rule for workflow"""
     input:
         "results/multiqc/multiqc.html",
-<<<<<<< HEAD
-        expand("results/transabyss/{sample}/merged.fa",
-            sample = samples.keys()),
-        expand("results/trinity/{sample}/Trinity.fasta",
-            sample = samples.keys()),
-        #kallisto_output(samples)
-=======
         kallisto_output(samples, config)
->>>>>>> b01c4028
 
 #####################
 ### PREPROCESSING ###
