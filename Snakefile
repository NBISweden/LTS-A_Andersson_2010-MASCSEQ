import os
from snakemake.utils import validate
from src.common import read_samples, assembly_input

include: "src/common.py"
container: "docker://continuumio/miniconda3:4.9.2"
configfile: prependWfd("config/config.yml")

validate(config, schema=prependWfd("config/config_schema.yml"), set_default=True)
samples = read_samples(prependWfd(config["sample_list"]))

wildcard_constraints:
    assembler = "transabyss|trinity"

localrules: all, link, download_rna, multiqc, linkReferenceGenome, extractTranscriptsFromGenome, gunzipReads, busco_dl, busco

def busco_input(samples, config):
    files = []
    for sample, lineage in config["busco"]["sample_lineages"].items():
        if samples[sample]["type"] == "transcriptome":
            for assembler in config["assemblers"]:
                files.append(f"results/busco/{assembler}/{sample}/short_summary.specific.{lineage}.{sample}.txt")
    return files



def kallisto_output(samples, config):
    files = []
    for sample, vals in samples.items():
        t = samples[sample]["type"]
        if t == "genome":
            ref = samples[sample]["reference"]
            files.append(f"results/kallisto/{sample}/{ref}.mRNA.abundance.tsv")
        elif t == "transcriptome":
            files+=[f"results/kallisto/{sample}/{assembler}.mRNA.abundance.tsv" for assembler in config["assemblers"]]
    return files

def busco_input(samples, config):
    files = []
    for sample, lineage in config["busco"]["sample_lineages"].items():
        if samples[sample]["type"] == "transcriptome":
            for assembler in config["assemblers"]:
                files.append(f"results/busco/{assembler}/{sample}/short_summary.specific.{lineage}.{sample}.txt")
    return files

rule all:
    """Main rule for workflow"""
    input:
        "results/multiqc/multiqc.html",
        #kallisto_output(samples, config)

#####################
### PREPROCESSING ###
#####################

rule link:
    """Links input files so that naming is consistent within workflow"""
    input:
        lambda wildcards: samples[wildcards.sample][wildcards.R]
    output:
        temp("results/intermediate/{sample}_{R}.fastq.gz")
    params:
        i = lambda wildcards, input: os.path.abspath(input[0]),
        o = lambda wildcards, output: os.path.abspath(output[0])
    shell:
        """
        ln -s {params.i} {params.o}
        """

rule cutadapt:
    """Runs cutadapt on raw input files"""
    input:
        R1 = ancient("results/intermediate/{sample}_R1.fastq.gz"),
        R2 = ancient("results/intermediate/{sample}_R2.fastq.gz")
    output:
        R1 = "results/cutadapt/{sample}_R1.fastq.gz",
        R2 = "results/cutadapt/{sample}_R2.fastq.gz"
    log:
        "results/logs/cutadapt/{sample}.log"
    threads: 4
    params:
        R1_adapter = config["cutadapt"]["R1_adapter"],
        R2_adapter = config["cutadapt"]["R2_adapter"],
        minlen = config["cutadapt"]["minlen"]
    conda:
        "envs/cutadapt.yml"
    resources:
        runtime = lambda wildcards, attempt: attempt ** 2 * 60 * 2
    shell:
        """
        cutadapt -m {params.minlen} -j {threads} -a {params.R1_adapter} \
            -A {params.R2_adapter} -o {output.R1} -p {output.R2} \
            {input.R1} {input.R2} > {log} 2>&1
        """

rule download_rna:
    """Downloads RNA databases from SortMeRNA GitHub repo. 
    
    The db wildcard matches any *.fasta file, it gets expanded in the actual
    sortmerna rule below.
    """
    output:
        "resources/sortmerna/{db}.fasta"
    params:
        url_base = "https://raw.githubusercontent.com/biocore/sortmerna/master/data/rRNA_databases/",
        basename = lambda wildcards, output: os.path.basename(output[0]),
        outdir = lambda wildcards, output: os.path.dirname(output[0])
    log:
        "resources/sortmerna/{db}.log"
    shell:
        """
        mkdir -p {params.outdir}
        curl -L -o {output[0]} {params.url_base}/{params.basename} > {log} 2>&1
        """

rule sortmerna:
    """
    Runs sortmerna on the output from cutadapt.
    
    Here the db wildcard is expanded using all RNA files set in the config
    for sortmerna. The rule produces four output files:
    - fwd and rev files for reads aligned to any of the rRNA databases (rRNA)
    - fwd and rev files for reads not aligned to any of the databases (mRNA)
    Note that although we name the non-aligned fraction 'mRNA' it is in fact 
    just 'non_rRNA'. The 'paired_in' strategy means that if at least one read in
    a pair is flagged as rRNA, both are placed in the 'rRNA' fraction.
    """
    input:
        R1 = "results/cutadapt/{sample}_R1.fastq.gz",
        R2 = "results/cutadapt/{sample}_R2.fastq.gz",
        db = expand("resources/sortmerna/{db}.fasta",
            db = config["sortmerna"]["dbs"])
    output:
        rR1 = "results/sortmerna/{sample}.rRNA_fwd.fastq.gz",
        rR2 = "results/sortmerna/{sample}.rRNA_rev.fastq.gz",
        mR1 = "results/sortmerna/{sample}.mRNA_fwd.fastq.gz",
        mR2 = "results/sortmerna/{sample}.mRNA_rev.fastq.gz"
    log:
        runlog="results/logs/sortmerna/{sample}.log",
        reportlog="results/sortmerna/{sample}.log"
    params:
        string = lambda wildcards, input: " ".join([f"--ref {x}" for x in input.db]),
        workdir = "$TMPDIR/sortmerna/{sample}.wd",
        outdir = lambda wildcards, output: os.path.dirname(output.rR1)
    threads: 10
    conda:
        "envs/sortmerna.yml"
    resources:
        runtime = lambda wildcards, attempt: attempt ** 2 * 60 * 48
    shell:
        """
        if [ -z ${{TMPDIR+x}} ]; then TMPDIR=/scratch; fi
        rm -rf {params.workdir}
        mkdir -p {params.workdir}
        sortmerna --threads {threads} --workdir {params.workdir} --fastx \
            --reads {input.R1} --reads {input.R2} {params.string} --paired_in \
            --out2 --aligned {params.workdir}/{wildcards.sample}.rRNA \
            --other {params.workdir}/{wildcards.sample}.mRNA > {log.runlog} 2>&1
        gzip {params.workdir}/*.fastq
        mv {params.workdir}/*.gz {params.outdir}
        mv {params.workdir}/{wildcards.sample}.rRNA.log {log.reportlog}
        rm -rf {params.workdir}
        """

rule fastqc:
    input:
        R1 = "results/sortmerna/{sample}.{RNA}_fwd.fastq.gz",
        R2 = "results/sortmerna/{sample}.{RNA}_rev.fastq.gz"
    output:
        R1 = "results/fastqc/{sample}.{RNA}_fwd_fastqc.zip",
        R2 = "results/fastqc/{sample}.{RNA}_rev_fastqc.zip"
    log:
        "results/logs/fastqc/{sample}.{RNA}.log"
    params:
        dir = lambda wildcards, output: os.path.dirname(output.R1)
    resources:
        runtime=lambda wildcards, attempt: attempt ** 2 * 60
    conda:
        "envs/fastqc.yml"
    shell:
        """
        fastqc -q --noextract -o {params.dir} {input} >{log} 2>&1
        """

rule multiqc:
    input:
        expand("results/logs/cutadapt/{sample}.log",
            sample=samples.keys()),
        expand("results/sortmerna/{sample}.log",
            sample=samples.keys()),
        expand("results/fastqc/{sample}.{RNA}_{R}_fastqc.zip",
            sample=samples.keys(), R=["rev","fwd"], RNA=["mRNA","rRNA"])
    output:
        "results/multiqc/multiqc.html"
    log:
        "results/logs/multiqc/multiqc.log"
    params:
        outdir = lambda wildcards, output: os.path.dirname(output[0]),
        base = lambda wildcards, output: os.path.basename(output[0])
    conda:
        "envs/multiqc.yml"
    shell:
        """
        multiqc -o {params.outdir} -n {params.base} {input} > {log} 2>&1
        """

################
### ASSEMBLY ###
################

rule transabyss:
    input:
        R1 = "results/sortmerna/{sample}.mRNA_fwd.fastq.gz",
        R2 = "results/sortmerna/{sample}.mRNA_rev.fastq.gz"
    output:
        "results/transabyss/{sample}/{k}/{sample}.{k}-final.fa",
        "results/transabyss/{sample}/{k}/coverage.hist",
    log:
        "results/logs/transabyss/{sample}.{k}.log"
    conda:
        "envs/transabyss.yml"
    params:
        outdir = lambda wildcards, output: os.path.dirname(output[0]),
        tmpdir = "$TMPDIR/{sample}.transabyss"
    threads: config["transabyss"]["threads"]
    resources:
        runtime = lambda wildcards, attempt: attempt ** 2 * 60 * 150
    shell:
        """
        if [ -z ${{TMPDIR+x}} ]; then TMPDIR=/scratch; fi
        transabyss --pe {input.R1} {input.R2} -k {wildcards.k} \
            --outdir {params.tmpdir} --name {wildcards.sample}.{wildcards.k} \
            --threads {threads} >{log} 2>&1
        mv {params.tmpdir}/* {params.outdir}
        """

rule transabyss_merge:
    input:
        expand("results/transabyss/{{sample}}/{k}/{{sample}}.{k}-final.fa",
            k = config["transabyss"]["kmer"])
    output:
        "results/transabyss/{sample}/merged.fa"
    log:
        "results/logs/transabyss/{sample}.merge.log"
    conda:
        "envs/transabyss.yml"
    params:
        mink = min(config["transabyss"]["kmer"]),
        maxk = max(config["transabyss"]["kmer"]),
        i = lambda wildcards, input: sorted(input),
        prefix = [f"k{x}." for x in sorted(config["transabyss"]["kmer"])],
        tmpout = "$TMPDIR/{sample}.ta.merged.fa"
    threads: config["transabyss"]["threads"]
    resources:
        runtime = lambda wildcards, attempt: attempt ** 2 * 60 * 150
    shell:
        """
        if [ -z ${{TMPDIR+x}} ]; then TMPDIR=/scratch; fi
        transabyss-merge {params.i} --mink {params.mink} --maxk {params.maxk} \
            --out {params.tmpout} --threads {threads} --prefix {params.prefix} > {log} 2>&1
        mv {params.tmpout} {output}
        """

rule trinity:
    input:
        R1="results/sortmerna/{sample}.mRNA_fwd.fastq.gz",
        R2="results/sortmerna/{sample}.mRNA_rev.fastq.gz"
    output:
        "results/trinity/{sample}/Trinity.fasta"
    log:
        "results/logs/trinity/{sample}.log"
    conda:
        "envs/trinity.yml"
    threads: config["trinity"]["threads"]
    params:
        outdir = lambda wildcards, output: os.path.dirname(output[0]),
        tmpdir = "$TMPDIR/{sample}.trinity",
        cpumem = config["mem_per_cpu"]
    resources:
        runtime = lambda wildcards, attempt: attempt ** 2 * 60 * 150
    shell:
        """
        if [ -z ${{TMPDIR+x}} ]; then TMPDIR=/scratch; fi
        max_mem=$(({params.cpumem} * {threads}))
        Trinity --seqType fq --left {input.R1} --right {input.R2} --CPU {threads} --output {params.tmpdir} --max_memory ${{max_mem}}G > {log} 2>&1
        mv {params.tmpdir}/* {params.outdir}/
        """


###############
### MAPPING ###
###############

rule linkReferenceGenome:
    input:
        fasta = lambda wc: config["genome"][wc.ref]["fasta"],
        gff = lambda wc: config["genome"][wc.ref]["gff"]
    output:
        fasta = "results/genome/reference/{ref}.fasta.gz",
        gff = "results/genome/reference/{ref}.gff"
    log:
        "results/logs/genome/reference/{ref}_linkReferenceGenome.log"
    params:
        fasta = prependPwd("results/genome/reference/{ref}.fasta.gz"),
        gff = prependPwd("results/genome/reference/{ref}.gff")
    shell:
        """
        exec &> {log}        
        
        ln -s  {input.fasta} {params.fasta}
        ln -s  {input.gff} {params.gff}

        """
        
        
rule extractTranscriptsFromGenome:
    input:
        fasta = "results/genome/reference/{ref}.fasta.gz",
        gff = "results/genome/reference/{ref}.gff"
    output:
        fasta = "results/transcriptome/reference/{ref}_transcriptsFromGenome.fasta.gz"
    log:
        "results/logs/genome/reference/{ref}_extractTranscriptsFromGenome.log"
    conda:
        "envs/gffread.yaml"
    threads: 1
    resources:
        runtime=lambda wildcards, attempt: attempt ** 2 * 60
    shell:
        """
        exec &> {log}        

        gffread {input.gff} -g {input.fasta} -w {output.fasta} -E -O
        # Additional mRNA-specific options -C -V -M 

        echo "Done!"
        """

# Mapping with kallisto
#   - works only with transcriptome reference files
#   - handles multimappers
#   - uses hashed pseudo-alignment approach (fast)
#   - outputs read abundance/counts directly (no extra program)
###############################################################
rule kallisto_index:
    """ Create an index for kallisto from a transcriptome (fasta file
    with transcript sequences). """rule kallisto_index:
    """
    Index an assembly for kallisto mapping
    """
    input:
        fasta = "resources/{reftype}/{ref}.fasta.gz"
    output:
        index = "resources/{reftype, transcriptome.*}/kallisto/{ref}.idx"
    log:
        "resources/logs/{reftype}/kallisto/{ref}.index.log"
    conda:
        "envs/kallisto.yml"
    resources:
        runtime=lambda wildcards, attempt: attempt ** 2 * 60
    threads: 1
    shell:
        """
        exec &> {log}

        kallisto index \
        -i {output.index} \
        {input.fasta} 

        echo "Done!"
        """

rule kallisto_map:
    """ Map PE RNAseq reads to indexed transcriptome using kallisto.
    result in read abundance/counts output."""
    input:
        R1 = "results/sortmerna/{sample}.{RNA}_fwd.fastq.gz",
        R2 = "results/sortmerna/{sample}.{RNA}_rev.fastq.gz",
        index = "resources/{reftype}/kallisto/{ref}.idx"
    output:
        tsv = "results/{reftype, transcriptome.*}/kallisto/{ref}/{sample}.{RNA}.abundance.tsv",
        h5 = "results/{reftype}/kallisto/{ref}/{sample}.{RNA}.abundance.h5",
        info = "results/{reftype}/kallisto/{ref}/{sample}.{RNA}.run_info.json"
    log:
        "results/logs/{reftype}/kallisto/{ref}/{sample}.{RNA}.kallisto_map.log"
    params:
        out = "$TMPDIR/{ref}.{sample}.{RNA}"
    threads: 10
    resources:
        runtime = lambda wildcards,attempt: attempt ** 2 * 60
    conda:
        "envs/kallisto.yml"
    shell:
        """
        exec &> {log}

        kallisto quant \
        -i {input.index} \
        -o {params.out} \
        -t {threads} \
        {input.R1} {input.R2}

        # Change to informative file names
        mv {params.out}/abundance.tsv {output.tsv}
        mv {params.out}/abundance.h5 {output.h5}
        mv {params.out}/run_info.json {output.info}

        echo "Done!"
        """

rule star_index_transcriptome:
    """Creates a STAR index file from a gzipped fasta file of transcript sequences
    from a de novo transcriptome assembly or extracted from a reference genome.
    STAR options are selected to align with those in ST-pipeline."""
    input:
        fasta = "resources/{reftype}/{ref}.fasta.gz"
     output:
        index = directory("resources/{reftype, transcriptome.*}/star/{ref}.idx")
     log:
        "resources/logs/{reftype}/star/{ref}_star_index.log"
     params:
        genomedir = "resources/{reftype}/star/",
        readlength = 100 # not solved yet: int(samples["\{sample\}"]["read_length"]) # read length
    conda:
        "envs/star.yml"
     shell:
         """
         exec &> {log}

        ## get some parameter values from params and input files and use these to set
        ## recommended optionparameter values for STAR options
        sjdbOverhang=100 # avoid error unbound var; actually set below
        let sjdbOverhang={params.readlength}-1

        genomelength=$( cat {input.fasta} | \
           awk 'BEGIN{{ret=0}} !/>/ {{ret=ret+length($0)}} END{{print ret}}' )

        nseqs=$(cat {input.fasta} | grep -c ">")

        # This should be min( 14, log2[ $genomelength ] / 2 - 1 )
        genomeSAindexNbases=$( echo $genomelength| \
           awk '{{ s = int(log($1)/2log(2) - 1); if(s>14){{ s=14 }}; print s }}' )

        # This should be min( 18, log2[ max( $genomelength / $nseqs, {params.readlength} ) ] )
        genomeChrBinNbits=$( echo $genomelength $nseqs {params.readlength} | awk \
                             '{{ s = $1 / $2; if(s < $3){{ s = $3 }}; s = log(s) / log(2); \
                              if(s > 18){{ s = 18 }};print s }}' )

        ## Start STAR, backticks are used to allow comments in multi-line bash command
        STAR \
        --runMode genomeGenerate \
        --genomeDir {output.index} \
        --genomeFastaFiles {input.fasta} \
        --runThreadN {threads} \
        `# Options reducing computational load` \
        --genomeSAindexNbases $genomeSAindexNbases        `# Very small genomes` \
        --genomeChrBinNbits  $genomeChrBinNbits            `# Very many individual sequences (e.g.,transcriptome)`

         echo "Done!"
         """

rule star_index_genome:
    """
    Creates a STAR index file from a gzipped fasta file with either:
    - reference genome sequences, e.g., for chromosomes or contigs
    - transcript sequences from a de novo transcriptome assembly or 
      extracted from a reference genome (not yet implemented)
    """
    input:
        fasta = "results/{reftype}/reference/{ref}.fasta.gz",
        gff = "results/{reftype}/reference/{ref}.gff"
    output:
        index = directory("results/{reftype}/reference/star/{ref}.idx")
    log:
        "results/logs/{reftype}/{ref}_star_index.log"
    params:
        genomedir = "results/{reftype}/reference/star/",
        readlength = 100 # not solved yet: int(samples["\{sample\}"]["read_length"]) # read length
    conda:
        "envs/star.yml"
    resources:
        runtime=lambda wildcards, attempt: attempt ** 2 * 60 
    threads: 1
    shell:
        """
        exec &> {log}

        ## get some parameter values from params and input files and use these to set
        ## recommended optionparameter values for STAR options
        sjdbOverhang=100 # avoid error unbound var; actually set below
        let sjdbOverhang={params.readlength}-1

        genomelength=$( cat {input.fasta} | \
           awk 'BEGIN{{ret=0}} !/>/ {{ret=ret+length($0)}} END{{print ret}}' )

        nseqs=$(cat {input.fasta} | grep -c ">")
        
        # This should be min( 14, log2[ $genomelength ] / 2 - 1 )
        genomeSAindexNbases=$( echo $genomelength| \
           awk '{{ s = int(log($1)/2log(2) - 1); if(s>14){{ s=14 }}; print s }}' )

        # This should be min( 18, log2[ max( $genomelength / $nseqs, {params.readlength} ) ] )
        genomeChrBinNbits=$( echo $genomelength $nseqs {params.readlength} | awk \
                             '{{ s = $1 / $2; if(s < $3){{ s = $3 }}; s = log(s) / log(2); \
                              if(s > 18){{ s = 18 }};print s }}' )

        ## Start STAR, backticks are used to allow comments in multi-line bash command
        STAR \
        --runMode genomeGenerate \
        --genomeDir {output.index} \
        --genomeFastaFiles {input.fasta} \
        --runThreadN {threads} \
        `# Splice junction option` \
        --sjdbGTFfile {input.gff}                         `# Annotation file (for genome ref)` \
        --sjdbOverhang $sjdbOverhang                      `# nbases to use for splice junction signature` \
        --sjdbGTFfeatureExon exon                         `# What main feature to use from gff/gtf` \
        --sjdbGTFtagExonParentTranscript Parent           `# Parent main feature field name gff3` \
        `#--sjdbFileChrStartEnd path/to/splicejunctionfile  # Alternative Splice junction file (not used here)` \
        `# Options reducing computational load` \
        --genomeSAindexNbases $genomeSAindexNbases        `# Very small genomes` \
        --genomeChrBinNbits  $genomeChrBinNbits            `# Very many individual sequences (e.g.,transcriptome)`

        echo "Done!"
        """

rule gunzipReads:
    output:
        fastq = temp("results/{prefix}.fastq")
    input:
        fastq = "results/{prefix}.fastq.gz"
    shell:
        """
        gunzip -c {input.fastq} > {output.fastq}
        """

rule star_map:
    """ Map PE RNAseq reads to indexed transcriptome or genome using STAR.
    No estimation of read abundance/couots is deon in this step.
    STAR options are selected to align with those in ST-pipeline."""
    input:
        R1 = "results/sortmerna/{sample}.{RNA}_fwd.fastq",
        R2 = "results/sortmerna/{sample}.{RNA}_rev.fastq",
        index = "resources/{reftype}/star/{ref}.idx"
    output:
        bam = "results/{reftype}/star/{ref}/{sample}.{RNA}.Aligned.sortedByCoord.out.bam",
#        logout = "results/{reftype}/star/{ref}/{sample}.{RNA}.Log.out",
        logfinal = "results/{reftype}/star/{ref}/{sample}.{RNA}.Log.final.out",
        SJ = "results/{reftype}/star/{ref}/{sample}.{RNA}.SJ.out.tab",
    log:
        "results/logs/{reftype}/star/{ref}/{sample}.{RNA}.star_map.log"
    params:
        outprefix = "results/{reftype}/star/{ref}/{sample}.{RNA}."
    threads: 8
    resources:
        runtime = lambda wildcards, attempt: attempt ** 2 * 360
    conda:
        "envs/star.yml"
    shell:
        """
        exec &> {log}
        
        STAR \
        --genomeDir {input.index} \
        --readFilesIn {input.R1},{input.R2} \
        --outFileNamePrefix {params.outprefix} \
        --outFilterMultimapNmax 1 \
        --runThreadN {threads} \
        --outSAMtype BAM SortedByCoordinate \
        --outSAMmultNmax -1 \
        --outMultimapperOrder Random \
        --outFilterMismatchNoverLmax 0.1 \
        --readFilesType Fastx \
        --limitBAMsortRAM 3826372101

        ##
        # STAR options explained\
        # --genomeDir {input.index} \
        # --readFilesIn {input.R1},{input.R2} \
        # --outFileNamePrefix {params.outprefix} \
        # `#Adjustable in st_pipeline` \
        # --outFilterMultimapNmax 1    `# option disable_multimap == True -> 1 (deafult 20)` \
        # --runThreadN {threads}       `# option threads (default 8)` \
        # `#--clip3pNbases 0             # option inverse_mapping_rv_trimming (default 0)` \
        # `#--clip5pNbases 0             # option mapping_rv_trimming (default 0)` \
        # `#--alignEndsType EndToEnd     # option disable_clipping (default EndToEnd)` \
        # `#--alignIntronMin 1           # option min_intron_size (default 1)` \
        # `#--alignIntronMax 1           # option max_intron_size (default 20)` \
        # `#--outFilterMatchNmin 20      # option min_length_trimming (default 20)` \
        # `#--genomeLoad NoSharedMemory  # option star_genome_loading (default NoSharedMemory)` \
        # `#--limitBAMsortRAM 0          # option star_sort_mem_limit (default 0)` \
        # `# Hardcoded by st_pipeline non-default STAR` \
        # --outSAMtype BAM SortedByCoordinate `# (STAR default: SAM)` \
        # --outSAMmultNmax 1                  `# (st default: 1 one multimapper alignment reported; STAR default: -1=all multimappers reported)` \
        # --outMultimapperOrder Random        `# (STAR default: Old 2.4)` pick best alignemnt by random\
        # --outFilterMismatchNoverLmax 0.1    `# (STAR default: 0.3)` \
        # --readFilesType Fastx               `# (st default: SAM SE) (STAR default: fastx)` \
        # `#--readFilesCommand -                # (st default: samtools view -h)` \
        # `# Limits recommended when running on UPPMAX (by STAR error message)` \
        # --limitBAMsortRAM 3826372101 `# max avail RAM for BAM sorting (STAR default 0)
        # #for debugging
        # # --readMapNumber 1 
        # # Hardcoded by st_pipeline default STAR
        # #--outFilterType Normal \
        # #--outSAMorder Paired \
        # #--outSAMprimaryFlag OneBestScore \
        # #--readMatesLengthsIn NotEqual \
        # #--limitBAMsortRAM 3826372101 `# max avail RAM for BAM sorting (STAR default 0)


        ls {params.outprefix}*
        rm -f *.sam
        rm -f *.progress.out
        echo "Done!"
        """

###################
### READ COUNTS ###
###################

<<<<<<< HEAD
rule htseqReadAnnotation:
    input: 
=======
rule htseq:
    input:
>>>>>>> f01451a2
        bam = "results/{reftype}/star/{ref}/{sample}.{RNA}.Aligned.sortedByCoord.out.bam",
        gff = "resources/{reftype}/{ref}.gff"
    output:
        bam = "results/{reftype, genome.*}/star/{ref}/{sample}.{RNA}.annotated.bam",
        discarded = "results/{reftype}/star/{ref}/{sample}.{RNA}.annotated_discarded.bam",
    log:
        "results/logs/{reftype}/star/{ref}/{sample}.{RNA}.htseqReadAnnotation.log"
    params:
        strandedness = lambda wc: "yes" if samples[wc.sample]["strandedness"] == "forward" else "reverse" # TODO: add option not stranded
    conda:
        "envs/htseq.yml"
    shell:
        """
        exec &> {log}
        
        echo -e "
        from src.htseq import *
        annotateReads(
            {input.bam},
            {input.gff},
            {output.bam},
            {output.discarded},
            "intersection-nonempty", # st-option: htseq_mode (union/intersection-strict/intersection-nonempty*) [!= multimappers]
            {params.strandedness},     # st-option: strandness (yes*[=forward]/no/reverse)
            False,                   # st-option: htseq_no_ambiguous (True/False*) discard htseqs ambiguous annotations
            False                    # st-option: include_non_annotated (True/False*) include unannotated reads as '_nofeature'
        )" | python3
        """

rule manualReadAnnotation:
    input: 
        bam = "results/{reftype}/star/{ref}/{sample}.{RNA}.Aligned.sortedByCoord.out.bam",
        gff = "resources/{reftype}/{ref}.gff"
    output:
        bam = "results/{reftype, transcriptome.*}/star/{ref}/{sample}.{RNA}.annotated.bam",
#        discarded = "results/{reftype}/star/{ref}/{sample}.{RNA}.annotated_discarded.bam",
#    params:
#        strandedness = lambda wc: "yes" if samples[wc.sample]["strandedness"] == "forward" else "reverse" # TODO: add option not stranded
    conda:
        "envs/pysam.yml"
    shell:
        """
        echo -e "
        # Iterate the BAM file to set the gene name as the transcriptome's entry
        flag_read = "rb"
        flag_write = "wb"
        infile = pysam.AlignmentFile({input.bam}, flag_read)
        outfile = pysam.AlignmentFile({output.bam}, flag_write, template=infile)
        for rec in infile.fetch(until_eof=True):
            # NOTE chrom may have to be trimmed to 250 characters max
            chrom = infile.getrname(rec.reference_id).split()[0]
            rec.set_tag("XF", chrom, "Z")
            outfile.write(rec)
        infile.close()
        outfile.close()        )" | python3
        """
        

###################
### ASSEMBLY QC ###
###################
rule detonate:
    input:
        R1 = "results/sortmerna/{sample}.mRNA_fwd.fastq.gz",
        R2 = "results/sortmerna/{sample}.mRNA_rev.fastq.gz",
        fa = assembly_input
    output:
        "results/detonate/{assembler}/{sample}/{sample}.genes.results",
        "results/detonate/{assembler}/{sample}/{sample}.isoforms.results",
        "results/detonate/{assembler}/{sample}/{sample}.score",
        "results/detonate/{assembler}/{sample}/{sample}.score.genes.results",
        "results/detonate/{assembler}/{sample}/{sample}.score.isoforms.results",
        directory("results/detonate/{assembler}/{sample}/{sample}.stat")
    log:
        "results/logs/detonate/{sample}.{assembler}.log"
    params:
        outdir = lambda wildcards, output: os.path.dirname(output[1]),
        read_length = config["read_length"]
    conda:
        "envs/detonate.yml"
    threads: 10
    resources:
        runtime = lambda wildcards, attempt: attempt ** 2 * 60 * 10
    shell:
        """
        rsem-eval-calculate-score {input.R1},{input.R2} {input.fa} \
            {params.outdir}/{wildcards.sample} {params.read_length} -p {threads} >{log} 2>&1
        """


##################
### ANNOTATION ###
##################
rule busco_dl:
    output:
        files = expand("resources/busco/lineages/{{lineage}}/{f}",
            f = ["ancestral", "ancestral_variants", "dataset.cfg",
                 "lengths_cutoff", "links_to_ODB10.txt", "refseq_db.faa.gz",
                 "scores_cutoff"]),
        flag = touch("resources/busco/{lineage}.done")
    params:
        url = lambda wildcards: config["busco"]["lineages"][wildcards.lineage]["url"],
        outdir = lambda wildcards, output: f"{os.path.dirname(output.flag)}/lineages",
        tmpfile = lambda wildcards: f"$TMPDIR/{wildcards.lineage}.tar.gz"
    log: "results/logs/busco/{lineage}.download.log"
    shell:
        """
        if [ -z ${{TMPDIR+x}} ]; then TMPDIR=/scratch; fi
        mkdir -p {params.outdir}
        curl -L -o {params.tmpfile} {params.url} > {log} 2>&1
        tar -C {params.outdir} -xf {params.tmpfile}
        rm -r {params.tmpfile}
        """

rule busco:
    input:
        busco_input(samples, config)

rule run_busco:
    input:
        fa = assembly_input,
        flag = "resources/busco/{lineage}.done",
    output:
        "results/busco/{assembler}/{sample}/short_summary.specific.{lineage}.{sample}.txt"
    log: "results/logs/busco/{sample}.{assembler}.{lineage}.log"
    conda: "envs/busco.yml"
    params:
        dlpath = lambda wildcards, input: os.path.dirname(input.flag),
        tmpdir = "$TMPDIR/busco.{assembler}.{sample}",
        outdir = lambda wildcards, output: os.path.dirname(output[0])
    resources:
        runtime = lambda wildcards, attempt: attempt ** 2 * 60 * 24
    threads: 10
    shadow: "shallow"
    shell:
        """
        if [ -z ${{TMPDIR+x}} ]; then TMPDIR=/scratch; fi
        mkdir -p {params.tmpdir}
        busco -f --offline --download_path {params.dlpath} -l {wildcards.lineage} \
            -i {input.fa} -m transcriptome --out_path {params.tmpdir} \
            -o {wildcards.sample} -c {threads} > {log} 2>&1
        mv {params.tmpdir}/{wildcards.sample}/* {params.outdir}
        rm -rf {params.tmpdir}
        """<|MERGE_RESOLUTION|>--- conflicted
+++ resolved
@@ -344,7 +344,7 @@
 ###############################################################
 rule kallisto_index:
     """ Create an index for kallisto from a transcriptome (fasta file
-    with transcript sequences). """rule kallisto_index:
+    with transcript sequences). """
     """
     Index an assembly for kallisto mapping
     """
@@ -617,13 +617,8 @@
 ### READ COUNTS ###
 ###################
 
-<<<<<<< HEAD
 rule htseqReadAnnotation:
     input: 
-=======
-rule htseq:
-    input:
->>>>>>> f01451a2
         bam = "results/{reftype}/star/{ref}/{sample}.{RNA}.Aligned.sortedByCoord.out.bam",
         gff = "resources/{reftype}/{ref}.gff"
     output:
