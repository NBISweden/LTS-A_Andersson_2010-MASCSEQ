--- conflicted
+++ resolved
@@ -13,11 +13,7 @@
 wildcard_constraints:
     assembler = "transabyss|trinity"
 
-<<<<<<< HEAD
 localrules: all, link, download_rna, multiqc, linkReferenceGenome, extractTranscriptsFromGenome, gunzipReads
-=======
-localrules: all, link, download_rna, multiqc, extractTranscriptsFromGenome
->>>>>>> 3685b1e1
 
 def kallisto_output(samples, config):
     files = []
@@ -87,7 +83,7 @@
     sortmerna rule below.
     """
     output:
-        "resources/sortmerna/{db}.fasta"
+        "resources/sortmerna/{db}.fasta">
     params:
         url_base = "https://raw.githubusercontent.com/biocore/sortmerna/master/data/rRNA_databases/",
         basename = lambda wildcards, output: os.path.basename(output[0]),
@@ -288,13 +284,8 @@
     log:
         "results/logs/genome/reference/{ref}_linkReferenceGenome.log"
     params:
-<<<<<<< HEAD
         fasta = prependPwd("results/genome/reference/{ref}.fasta.gz"),
         gff = prependPwd("results/genome/reference/{ref}.gff")
-=======
-        fastaout = lambda wildcards, output: prependWfd(output.fasta),
-        gffout = lambda wildcards, output: prependWfd(output.gff)
->>>>>>> 3685b1e1
     shell:
         """
         exec &> {log}        
@@ -468,23 +459,15 @@
       extracted from a reference genome (not yet implemented)
     """
     input:
-<<<<<<< HEAD
         fasta = "results/{reftype}/reference/{ref}.fasta.gz",
         gff = "results/{reftype}/reference/{ref}.gff"
-=======
-        fasta = "results/{reftype}/reference/{ref}.fasta.gz"
->>>>>>> 3685b1e1
     output:
         index = directory("results/{reftype}/reference/star/{ref}.idx")
     log:
         "results/logs/{reftype}/{ref}_star_index.log"
     params:
         genomedir = "results/{reftype}/reference/star/",
-<<<<<<< HEAD
         readlength = 100 # not solved yet: int(samples["\{sample\}"]["read_length"]) # read length
-=======
-        #sjdbOverhang = int(samples[sample]["read_length"]) - 1 # read length -1
->>>>>>> 3685b1e1
     conda:
         "envs/star.yml"
     resources:
@@ -546,11 +529,7 @@
         logfinal = "results/{reftype}/star/{ref}/{sample}.{RNA}.Log.final.out",
         SJ = "results/{reftype}/star/{ref}/{sample}.{RNA}.SJ.out.tab",
     log:
-<<<<<<< HEAD
         "results/logs/{reftype}/star/{ref}/{sample}.{RNA}.star_map.log"
-=======
-        "results/logs/star/{sample}/{ref}.{RNA}.star_map.log"
->>>>>>> 3685b1e1
     params:
         outprefix = "results/{reftype}/star/{ref}/{sample}.{RNA}."
     threads: 8
