--- conflicted
+++ resolved
@@ -11,11 +11,7 @@
     return df.to_dict(orient="index")
 
 
-<<<<<<< HEAD
-def assembler_input(wildcards):
-=======
 def assembly_input(wildcards):
->>>>>>> bd170cda
     if wildcards.assembler == "transabyss":
         i = "merged.fa"
     elif wildcards.assembler == "trinity":
